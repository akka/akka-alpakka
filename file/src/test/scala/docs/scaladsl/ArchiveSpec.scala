--- conflicted
+++ resolved
@@ -18,26 +18,19 @@
 import akka.util.ByteString
 import docs.javadsl.ArchiveHelper
 import org.scalatest.concurrent.ScalaFutures
-<<<<<<< HEAD
-import org.scalatest.{BeforeAndAfterAll, Matchers, WordSpecLike}
-=======
->>>>>>> ffe1ad85
+import org.scalatest.BeforeAndAfterAll
 
 import scala.collection.JavaConverters._
 import scala.concurrent.Future
 import org.scalatest.matchers.should.Matchers
 import org.scalatest.wordspec.AnyWordSpec
 
-<<<<<<< HEAD
 class ArchiveSpec
     extends TestKit(ActorSystem("ArchiveSpec"))
-    with WordSpecLike
+    with AnyWordSpec
     with Matchers
     with ScalaFutures
     with BeforeAndAfterAll {
-=======
-class ArchiveSpec extends AnyWordSpec with Matchers with ScalaFutures {
->>>>>>> ffe1ad85
 
   implicit val mat: Materializer = ActorMaterializer()
 
