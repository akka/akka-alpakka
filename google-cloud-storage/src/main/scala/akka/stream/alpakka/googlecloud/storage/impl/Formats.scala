--- conflicted
+++ resolved
@@ -101,43 +101,7 @@
       items: Option[List[StorageObjectJson]]
   )
 
-<<<<<<< HEAD
   private implicit val bucketInfoJsonFormat = jsonFormat6(BucketInfoJson)
-=======
-  /**
-   * Google API storage response object
-   *
-   * https://cloud.google.com/storage/docs/json_api/v1/objects#resource
-   */
-  private final case class StorageObjectJson(
-      kind: String,
-      id: String,
-      name: String,
-      bucket: String,
-      generation: String,
-      contentType: Option[String],
-      size: String,
-      etag: String,
-      md5Hash: String,
-      crc32c: String,
-      mediaLink: String,
-      selfLink: String,
-      updated: String,
-      timeCreated: String,
-      storageClass: String,
-      contentEncoding: String,
-      contentLanguage: String,
-      metageneration: String,
-      temporaryHold: Boolean,
-      eventBasedHold: Boolean,
-      retentionExpirationTime: String,
-      timeStorageClassUpdated: String,
-      cacheControl: String,
-      metadata: Map[String, String],
-      componentCount: String,
-      kmsKeyName: String
-  )
->>>>>>> 5f373d55
 
   /**
    * Google API rewrite response object
@@ -169,14 +133,6 @@
       etag: String
   )
 
-<<<<<<< HEAD
-=======
-  private implicit val bucketInfoJsonFormat = jsonFormat6(BucketInfoJson)
-  private implicit val storageObjectJsonFormat = jsonFormat26(StorageObjectJson)
-  private implicit val bucketListResultJsonReads = jsonFormat4(BucketListResultJson)
-  private implicit val rewriteResponseFormat = jsonFormat6(RewriteResponseJson)
-
->>>>>>> 5f373d55
   implicit val bucketInfoFormat = jsonFormat2(BucketInfo)
 
   implicit object BucketListResultReads extends RootJsonReader[BucketListResult] {
@@ -245,7 +201,6 @@
     import storageObjectJson.readable._
     import storageObjectJson.writeable._
     StorageObject(
-<<<<<<< HEAD
       kind,
       id,
       name,
@@ -272,34 +227,6 @@
       metadata,
       componentCount,
       kmsKeyName
-=======
-      storageObjectJson.kind,
-      storageObjectJson.id,
-      storageObjectJson.name,
-      storageObjectJson.bucket,
-      storageObjectJson.generation.toLong,
-      storageObjectJson.contentType.map(parseContentType).getOrElse(ContentTypes.`application/octet-stream`),
-      strToLongOrThrow(storageObjectJson.size, "size"),
-      storageObjectJson.etag,
-      storageObjectJson.md5Hash,
-      storageObjectJson.crc32c,
-      storageObjectJson.mediaLink,
-      storageObjectJson.selfLink,
-      strToDateTimeOrThrow(storageObjectJson.updated, "updated"),
-      strToDateTimeOrThrow(storageObjectJson.timeCreated, "timeCreated"),
-      storageObjectJson.storageClass,
-      storageObjectJson.contentEncoding,
-      storageObjectJson.contentLanguage,
-      storageObjectJson.metageneration,
-      storageObjectJson.temporaryHold,
-      storageObjectJson.eventBasedHold,
-      strToDateTimeOrThrow(storageObjectJson.retentionExpirationTime, "retentionExpirationTime"),
-      strToDateTimeOrThrow(storageObjectJson.timeStorageClassUpdated, "retentionExpirationTime"),
-      storageObjectJson.cacheControl,
-      storageObjectJson.metadata,
-      storageObjectJson.componentCount,
-      storageObjectJson.kmsKeyName
->>>>>>> 5f373d55
     )
   }
 
