import Whitesource.whitesourceGroup

lazy val modules: Seq[ProjectReference] = Seq(
  amqp,
  avroparquet,
  awslambda,
  azureStorageQueue,
  cassandra,
  couchbase,
  csv,
  dynamodb,
  elasticsearch,
  files,
  ftp,
  geode,
  googleCloudPubSub,
  googleCloudPubSubGrpc,
  googleCloudStorage,
  googleFcm,
  hbase,
  hdfs,
  influxdb,
  ironmq,
  jms,
  jsonStreaming,
  kinesis,
  kudu,
  mongodb,
  mqtt,
  mqttStreaming,
  orientdb,
  reference,
  s3,
  springWeb,
  simpleCodecs,
  slick,
  sns,
  solr,
  sqs,
  sse,
  text,
  udp,
  unixdomainsocket,
  xml
)

lazy val alpakka = project
  .in(file("."))
  .enablePlugins(ScalaUnidocPlugin)
  .disablePlugins(MimaPlugin, SitePlugin)
  .aggregate(modules: _*)
  .aggregate(`doc-examples`)
  .settings(
    onLoadMessage :=
      """
        |** Welcome to the sbt build definition for Alpakka! **
        |
        |Useful sbt tasks:
        |
        |  docs/previewSite - builds Paradox and Scaladoc documentation,
        |    starts a webserver and opens a new browser window
        |
        |  test - runs all the tests for all of the connectors.
        |    Make sure to run `docker-compose up` first.
        |
        |  mqtt/testOnly *.MqttSourceSpec - runs a single test
        |
        |  mimaReportBinaryIssues - checks whether this current API
        |    is binary compatible with the released version
      """.stripMargin,
    // unidoc combines sources and jars from all connectors and that
    // might include some incompatible ones. Depending on the
    // classpath order that might lead to scaladoc compilation errors.
    // Therefore some versions are exlcuded here.
    ScalaUnidoc / unidoc / fullClasspath := {
      (ScalaUnidoc / unidoc / fullClasspath).value
        .filterNot(_.data.getAbsolutePath.contains("protobuf-java-2.5.0.jar"))
        .filterNot(_.data.getAbsolutePath.contains("guava-27.1-android.jar"))
    },
    ScalaUnidoc / unidoc / unidocProjectFilter := inAnyProject -- inProjects(`doc-examples`),
    crossScalaVersions := List() // workaround for https://github.com/sbt/sbt/issues/3465
  )

lazy val amqp = alpakkaProject("amqp", "amqp", Dependencies.Amqp)

lazy val avroparquet =
  alpakkaProject("avroparquet", "avroparquet", Dependencies.AvroParquet, parallelExecution in Test := false)

lazy val awslambda = alpakkaProject("awslambda",
                                    "aws.lambda",
                                    Dependencies.AwsLambda,
                                    // For mockito https://github.com/akka/alpakka/issues/390
                                    parallelExecution in Test := false)

lazy val azureStorageQueue = alpakkaProject("azure-storage-queue", "azure.storagequeue", Dependencies.AzureStorageQueue)

lazy val cassandra = alpakkaProject("cassandra", "cassandra", Dependencies.Cassandra)

lazy val couchbase =
  alpakkaProject("couchbase",
                 "couchbase",
                 Dependencies.Couchbase,
                 parallelExecution in Test := false,
                 whitesourceGroup := Whitesource.Group.Supported)

lazy val csv = alpakkaProject("csv", "csv", Dependencies.Csv, whitesourceGroup := Whitesource.Group.Supported)

lazy val csvBench = alpakkaProject("csv-bench", "csvBench", publish / skip := true)
  .dependsOn(csv)
  .enablePlugins(JmhPlugin)
  .disablePlugins(BintrayPlugin, MimaPlugin)

lazy val dynamodb = alpakkaProject("dynamodb", "aws.dynamodb", Dependencies.DynamoDB)

lazy val elasticsearch = alpakkaProject(
  "elasticsearch",
  "elasticsearch",
  Dependencies.Elasticsearch,
  // For elasticsearch-cluster-runner https://github.com/akka/alpakka/issues/479
  parallelExecution in Test := false
)

// The name 'file' is taken by `sbt.file`, hence 'files'
lazy val files = alpakkaProject("file", "file", Dependencies.File)

lazy val ftp = alpakkaProject(
  "ftp",
  "ftp",
  Dependencies.Ftp,
  parallelExecution in Test := false,
  fork in Test := true,
  // To avoid potential blocking in machines with low entropy (default is `/dev/random`)
  javaOptions in Test += "-Djava.security.egd=file:/dev/./urandom",
  crossScalaVersions -= Dependencies.Scala213 // https://github.com/akka/alpakka/issues/1532
)

lazy val geode =
  alpakkaProject(
    "geode",
    "geode",
    Dependencies.Geode,
    fork in Test := true,
    parallelExecution in Test := false,
    unmanagedSourceDirectories in Compile ++= {
      val sourceDir = (sourceDirectory in Compile).value
      CrossVersion.partialVersion(scalaVersion.value) match {
        case Some((2, n)) if n >= 12 => Seq(sourceDir / "scala-2.12+")
        case _ => Seq.empty
      }
    }
  )

lazy val googleCloudPubSub = alpakkaProject(
  "google-cloud-pub-sub",
  "google.cloud.pubsub",
  Dependencies.GooglePubSub,
  fork in Test := true,
  envVars in Test := Map("PUBSUB_EMULATOR_HOST" -> "localhost:8538"),
  // For mockito https://github.com/akka/alpakka/issues/390
  parallelExecution in Test := false,
  crossScalaVersions -= Dependencies.Scala213 // requires upgrade of jwt-core to 3.0.1
)

lazy val googleCloudPubSubGrpc = alpakkaProject(
  "google-cloud-pub-sub-grpc",
  "google.cloud.pubsub.grpc",
  Dependencies.GooglePubSubGrpc,
  akkaGrpcCodeGeneratorSettings ~= { _.filterNot(_ == "flat_package") },
  akkaGrpcGeneratedSources := Seq(AkkaGrpc.Client),
  akkaGrpcGeneratedLanguages := Seq(AkkaGrpc.Scala, AkkaGrpc.Java),
  javaAgents += Dependencies.GooglePubSubGrpcAlpnAgent % "test",
  // for the ExampleApp in the tests
  connectInput in run := true,
  Compile / compile / scalacOptions += "-P:silencer:pathFilters=src_managed",
  crossScalaVersions --= Seq(Dependencies.Scala211, Dependencies.Scala213) // https://github.com/akka/akka-grpc/pull/599
).enablePlugins(AkkaGrpcPlugin, JavaAgent)

lazy val googleCloudStorage =
  alpakkaProject("google-cloud-storage", "google.cloud.storage", Dependencies.GoogleStorage).disablePlugins(MimaPlugin)

lazy val googleFcm = alpakkaProject(
  "google-fcm",
  "google.firebase.fcm",
  Dependencies.GoogleFcm,
  fork in Test := true,
  crossScalaVersions -= Dependencies.Scala213 // requires upgrade of jwt-core to 3.0.1
)

lazy val hbase = alpakkaProject("hbase", "hbase", Dependencies.HBase, fork in Test := true)

lazy val hdfs = alpakkaProject("hdfs",
                               "hdfs",
                               Dependencies.Hdfs,
                               parallelExecution in Test := false,
                               crossScalaVersions -= Dependencies.Scala213 // Requires upgrade of cats-core
)

<<<<<<< HEAD
lazy val influxdb =
  alpakkaProject("influxdb", "influxdb", Dependencies.InfluxDB, crossScalaVersions -= Dependencies.Scala211)
    .disablePlugins(MimaPlugin)

lazy val ironmq = alpakkaProject("ironmq",
                                 "ironmq",
                                 Dependencies.IronMq,
                                 fork in Test := true,
                                 crossScalaVersions -= Dependencies.Scala213)
=======
lazy val ironmq = alpakkaProject(
  "ironmq",
  "ironmq",
  Dependencies.IronMq,
  fork in Test := true,
  crossScalaVersions -= Dependencies.Scala213 // https://github.com/hseeberger/akka-http-json/issues/253
)
>>>>>>> dfcecbf4

lazy val jms = alpakkaProject("jms", "jms", Dependencies.Jms, parallelExecution in Test := false)

lazy val jsonStreaming = alpakkaProject("json-streaming", "json.streaming", Dependencies.JsonStreaming)

lazy val kinesis = alpakkaProject("kinesis",
                                  "aws.kinesis",
                                  Dependencies.Kinesis,
                                  // For mockito https://github.com/akka/alpakka/issues/390
                                  parallelExecution in Test := false)

lazy val kudu = alpakkaProject("kudu", "kudu", Dependencies.Kudu, fork in Test := false)

lazy val mongodb =
  alpakkaProject("mongodb",
                 "mongodb",
                 Dependencies.MongoDb,
                 crossScalaVersions -= Dependencies.Scala213 // https://jira.mongodb.org/browse/SCALA-506
  )

lazy val mqtt = alpakkaProject("mqtt", "mqtt", Dependencies.Mqtt)

lazy val mqttStreaming = alpakkaProject("mqtt-streaming",
                                        "mqttStreaming",
                                        Dependencies.MqttStreaming,
                                        crossScalaVersions -= Dependencies.Scala211)
lazy val mqttStreamingBench = alpakkaProject("mqtt-streaming-bench",
                                             "mqttStreamingBench",
                                             publish / skip := true,
                                             crossScalaVersions -= Dependencies.Scala211)
  .enablePlugins(JmhPlugin)
  .disablePlugins(BintrayPlugin, MimaPlugin)
  .dependsOn(mqtt, mqttStreaming)

lazy val orientdb = alpakkaProject("orientdb",
                                   "orientdb",
                                   Dependencies.OrientDB,
                                   fork in Test := true,
                                   parallelExecution in Test := false)

lazy val reference = alpakkaProject("reference", "reference", Dependencies.Reference, publish / skip := true)
  .disablePlugins(BintrayPlugin, MimaPlugin)

lazy val s3 = alpakkaProject("s3", "aws.s3", Dependencies.S3)

lazy val springWeb = alpakkaProject("spring-web", "spring.web", Dependencies.SpringWeb)

lazy val simpleCodecs = alpakkaProject("simple-codecs", "simplecodecs")

lazy val slick = alpakkaProject("slick", "slick", Dependencies.Slick)

lazy val sns = alpakkaProject(
  "sns",
  "aws.sns",
  Dependencies.Sns,
  // For mockito https://github.com/akka/alpakka/issues/390
  parallelExecution in Test := false
)

lazy val solr = alpakkaProject("solr", "solr", Dependencies.Solr, parallelExecution in Test := false)

lazy val sqs = alpakkaProject(
  "sqs",
  "aws.sqs",
  Dependencies.Sqs,
  // For mockito https://github.com/akka/alpakka/issues/390
  parallelExecution in Test := false
)

lazy val sse = alpakkaProject("sse", "sse", Dependencies.Sse)

lazy val text = alpakkaProject("text", "text")

lazy val udp = alpakkaProject("udp", "udp")

lazy val unixdomainsocket = alpakkaProject(
  "unix-domain-socket",
  "unixdomainsocket",
  Dependencies.UnixDomainSocket
)

lazy val xml = alpakkaProject("xml", "xml", Dependencies.Xml)

lazy val docs = project
  .enablePlugins(AkkaParadoxPlugin, ParadoxSitePlugin, PreprocessPlugin, PublishRsyncPlugin)
  .disablePlugins(BintrayPlugin, MimaPlugin)
  .settings(
    name := "Alpakka",
    publish / skip := true,
    whitesourceIgnore := true,
    makeSite := makeSite.dependsOn(LocalRootProject / ScalaUnidoc / doc).value,
    previewPath := (Paradox / siteSubdirName).value,
    Preprocess / siteSubdirName := s"api/alpakka/${projectInfoVersion.value}",
    Preprocess / sourceDirectory := (LocalRootProject / ScalaUnidoc / unidoc / target).value,
    Preprocess / preprocessRules := Seq(
        ("\\.java\\.scala".r, _ => ".java")
      ),
    Paradox / siteSubdirName := s"docs/alpakka/${projectInfoVersion.value}",
    paradoxProperties ++= Map(
        "akka.version" -> Dependencies.AkkaVersion,
        "akka-http.version" -> Dependencies.AkkaHttpVersion,
        "couchbase.version" -> Dependencies.CouchbaseVersion,
        "hadoop.version" -> Dependencies.HadoopVersion,
        "extref.akka.base_url" -> s"https://doc.akka.io/docs/akka/${Dependencies.AkkaVersion}/%s",
        "scaladoc.akka.base_url" -> s"https://doc.akka.io/api/akka/${Dependencies.AkkaVersion}",
        "javadoc.akka.base_url" -> s"https://doc.akka.io/japi/akka/${Dependencies.AkkaVersion}/",
        "extref.akka-http.base_url" -> s"https://doc.akka.io/docs/akka-http/${Dependencies.AkkaHttpVersion}/%s",
        "scaladoc.akka.http.base_url" -> s"https://doc.akka.io/api/akka-http/${Dependencies.AkkaHttpVersion}/",
        "javadoc.akka.http.base_url" -> s"https://doc.akka.io/japi/akka-http/${Dependencies.AkkaHttpVersion}/",
        "extref.couchbase.base_url" -> s"https://docs.couchbase.com/java-sdk/${Dependencies.CouchbaseVersionForDocs}/%s",
        "extref.java-api.base_url" -> "https://docs.oracle.com/javase/8/docs/api/index.html?%s.html",
        "extref.geode.base_url" -> s"https://geode.apache.org/docs/guide/${Dependencies.GeodeVersionForDocs}/%s",
        "extref.javaee-api.base_url" -> "https://docs.oracle.com/javaee/7/api/index.html?%s.html",
        "extref.paho-api.base_url" -> "https://www.eclipse.org/paho/files/javadoc/index.html?%s.html",
        "extref.slick.base_url" -> s"https://slick.lightbend.com/doc/${Dependencies.SlickVersion}/%s",
        // Solr
        "extref.solr.base_url" -> s"https://lucene.apache.org/solr/guide/${Dependencies.SolrVersionForDocs}/%s",
        "javadoc.org.apache.solr.base_url" -> s"https://lucene.apache.org/solr/${Dependencies.SolrVersionForDocs}_0/solr-solrj/",
        // Java
        "javadoc.base_url" -> "https://docs.oracle.com/javase/8/docs/api/",
        "javadoc.javax.jms.base_url" -> "https://docs.oracle.com/javaee/7/api/",
        "javadoc.com.couchbase.base_url" -> s"https://docs.couchbase.com/sdk-api/couchbase-java-client-${Dependencies.CouchbaseVersion}/",
        "javadoc.org.apache.kudu.base_url" -> s"https://kudu.apache.org/releases/${Dependencies.KuduVersion}/apidocs/",
        "javadoc.org.apache.hadoop.base_url" -> s"https://hadoop.apache.org/docs/r${Dependencies.HadoopVersion}/api/",
        "javadoc.com.amazonaws.base_url" -> "https://docs.aws.amazon.com/AWSJavaSDK/latest/javadoc/",
        "javadoc.software.amazon.awssdk.base_url" -> "https://sdk.amazonaws.com/java/api/latest/",
        // Eclipse Paho client for MQTT
        "javadoc.org.eclipse.paho.client.mqttv3.base_url" -> "https://www.eclipse.org/paho/files/javadoc/",
        "javadoc.org.bson.codecs.configuration.base_url" -> "https://mongodb.github.io/mongo-java-driver/3.7/javadoc/",
        "scaladoc.scala.base_url" -> s"https://www.scala-lang.org/api/${scalaBinaryVersion.value}.x/",
        "scaladoc.akka.stream.alpakka.base_url" -> s"/${(Preprocess / siteSubdirName).value}/"
      ),
    paradoxGroups := Map("Language" -> Seq("Java", "Scala")),
    resolvers += Resolver.jcenterRepo,
    publishRsyncArtifact := makeSite.value -> "www/",
    publishRsyncHost := "akkarepo@gustav.akka.io"
  )

lazy val whitesourceSupported = project
  .in(file("tmp"))
  .settings(whitesourceGroup := Whitesource.Group.Supported)
  .aggregate(
    couchbase,
    csv
  )

lazy val `doc-examples` = project
  .enablePlugins(AutomateHeaderPlugin)
  .disablePlugins(BintrayPlugin, MimaPlugin, SitePlugin)
  .dependsOn(
    modules.map(p => classpathDependency(p)): _*
  )
  .settings(
    name := s"akka-stream-alpakka-doc-examples",
    publish / skip := true,
    whitesourceIgnore := true,
    // Google Cloud Pub/Sub gRPC is not available for Scala 2.11
    crossScalaVersions -= Dependencies.Scala211,
    // More projects are not available for Scala 2.13
    crossScalaVersions -= Dependencies.Scala213,
    Dependencies.`Doc-examples`
  )

def alpakkaProject(projectId: String, moduleName: String, additionalSettings: sbt.Def.SettingsDefinition*): Project =
  Project(id = projectId, base = file(projectId))
    .enablePlugins(AutomateHeaderPlugin)
    .disablePlugins(SitePlugin)
    .settings(
      name := s"akka-stream-alpakka-$projectId",
      AutomaticModuleName.settings(s"akka.stream.alpakka.$moduleName"),
      mimaPreviousArtifacts := Set(
          organization.value %% name.value % previousStableVersion.value
            .getOrElse(throw new Error("Unable to determine previous version"))
        )
    )
    .settings(additionalSettings: _*)

Global / onLoad := (Global / onLoad).value.andThen { s =>
  val v = version.value
  if (dynverGitDescribeOutput.value.hasNoTags)
    throw new MessageOnlyException(
      s"Failed to derive version from git tags. Maybe run `git fetch --unshallow`? Derived version: $v"
    )
  s
}<|MERGE_RESOLUTION|>--- conflicted
+++ resolved
@@ -195,17 +195,10 @@
                                crossScalaVersions -= Dependencies.Scala213 // Requires upgrade of cats-core
 )
 
-<<<<<<< HEAD
 lazy val influxdb =
   alpakkaProject("influxdb", "influxdb", Dependencies.InfluxDB, crossScalaVersions -= Dependencies.Scala211)
     .disablePlugins(MimaPlugin)
 
-lazy val ironmq = alpakkaProject("ironmq",
-                                 "ironmq",
-                                 Dependencies.IronMq,
-                                 fork in Test := true,
-                                 crossScalaVersions -= Dependencies.Scala213)
-=======
 lazy val ironmq = alpakkaProject(
   "ironmq",
   "ironmq",
@@ -213,7 +206,6 @@
   fork in Test := true,
   crossScalaVersions -= Dependencies.Scala213 // https://github.com/hseeberger/akka-http-json/issues/253
 )
->>>>>>> dfcecbf4
 
 lazy val jms = alpakkaProject("jms", "jms", Dependencies.Jms, parallelExecution in Test := false)
 
