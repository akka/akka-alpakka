--- conflicted
+++ resolved
@@ -1,9 +1,6 @@
 lazy val alpakka = project
   .in(file("."))
   .enablePlugins(PublishUnidoc)
-<<<<<<< HEAD
-  .aggregate(amqp, cassandra, dynamodb, files, ftp, hbase, jms, mqtt, s3, backblazeb2, simpleCodecs, sqs, sse, awslambda)
-=======
   .aggregate(amqp,
              awslambda,
              azureStorageQueue,
@@ -20,6 +17,7 @@
              kinesis,
              mqtt,
              s3,
+             backblazeb2,
              simpleCodecs,
              sns,
              sqs,
@@ -42,7 +40,6 @@
         |  mqtt/testOnly *.MqttSourceSpec - runs a single test
       """.stripMargin
   )
->>>>>>> 0cbfe32d
 
 lazy val amqp = project
   .enablePlugins(AutomateHeaderPlugin)
