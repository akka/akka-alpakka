--- conflicted
+++ resolved
@@ -1,12 +1,7 @@
 lazy val alpakka = project
   .in(file("."))
   .enablePlugins(PublishUnidoc)
-<<<<<<< HEAD
-  .aggregate(amqp, cassandra, dynamodb, docs, files, ftp, hbase, jms, mqtt, s3, simpleCodecs, sqs, awslambda)
-=======
-  .aggregate(amqp, cassandra, dynamodb, docs, files, ftp, hbase, jms, mqtt, s3, simpleCodecs, sqs, sse)
->>>>>>> 8b5ced76
-
+  .aggregate(amqp, cassandra, dynamodb, docs, files, ftp, hbase, jms, mqtt, s3, simpleCodecs, sqs, awslambda, sse)
 lazy val amqp = project
   .enablePlugins(AutomateHeaderPlugin)
   .settings(
@@ -89,19 +84,18 @@
     Dependencies.Sqs
   )
 
-<<<<<<< HEAD
 lazy val awslambda = project
   .enablePlugins(AutomateHeaderPlugin)
   .settings(
     name := "akka-stream-alpakka-awslambda",
     Dependencies.AwsLambda
-=======
+  )
+
 lazy val sse = project
   .enablePlugins(AutomateHeaderPlugin)
   .settings(
     name := "akka-stream-alpakka-sse",
     Dependencies.Sse
->>>>>>> 8b5ced76
   )
 
 lazy val docs = project
