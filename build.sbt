--- conflicted
+++ resolved
@@ -18,11 +18,7 @@
     files,
     ftp,
     geode,
-<<<<<<< HEAD
-    googleCloudBigQueryStorage,
-=======
     googleCloudBigQuery,
->>>>>>> f03bd710
     googleCloudPubSub,
     googleCloudPubSubGrpc,
     googleCloudStorage,
@@ -173,20 +169,6 @@
     fatalWarnings := true
   )
 
-<<<<<<< HEAD
-lazy val googleCloudBigQueryStorage = alpakkaProject(
-  "google-cloud-bigquery-storage",
-  "google.cloud.bigquery.storage",
-  Dependencies.GoogleBigQueryStorage,
-  akkaGrpcCodeGeneratorSettings ~= { _.filterNot(_ == "flat_package") },
-  akkaGrpcCodeGeneratorSettings += "server_power_apis",
-  akkaGrpcGeneratedSources := Seq(AkkaGrpc.Client),
-  akkaGrpcGeneratedSources in Test := Seq(AkkaGrpc.Server),
-  akkaGrpcGeneratedLanguages := Seq(AkkaGrpc.Scala, AkkaGrpc.Java),
-  Compile / scalacOptions += "-P:silencer:pathFilters=src_managed",
-  crossScalaVersions --= Seq(Dependencies.Scala211) // 2.11 is not supported since Akka gRPC 0.6
-).enablePlugins(AkkaGrpcPlugin)
-=======
 lazy val googleCloudBigQuery = alpakkaProject(
   "google-cloud-bigquery",
   "google.cloud.bigquery",
@@ -194,7 +176,6 @@
   Test / fork := true,
   fatalWarnings := true
 ).disablePlugins(MimaPlugin).enablePlugins(spray.boilerplate.BoilerplatePlugin)
->>>>>>> f03bd710
 
 lazy val googleCloudPubSub = alpakkaProject(
   "google-cloud-pub-sub",
@@ -213,11 +194,7 @@
   akkaGrpcCodeGeneratorSettings ~= { _.filterNot(_ == "flat_package") },
   akkaGrpcGeneratedSources := Seq(AkkaGrpc.Client),
   akkaGrpcGeneratedLanguages := Seq(AkkaGrpc.Scala, AkkaGrpc.Java),
-<<<<<<< HEAD
-  javaAgents += Dependencies.GooglePubSubGrpcAlpnAgent % Test,
-=======
   Compile / PB.protoSources += (Compile / PB.externalIncludePath).value,
->>>>>>> f03bd710
   // for the ExampleApp in the tests
   connectInput in run := true,
   Compile / scalacOptions ++= Seq(
