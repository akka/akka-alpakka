import Whitesource.whitesourceGroup

lazy val alpakka = project
  .in(file("."))
  .enablePlugins(ScalaUnidocPlugin)
  .disablePlugins(MimaPlugin, SitePlugin)
  .aggregate(
    amqp,
    avroparquet,
    awslambda,
    azureStorageQueue,
    cassandra,
    couchbase,
    csv,
    dynamodb,
    elasticsearch,
    eventbridge,
    files,
    ftp,
    geode,
<<<<<<< HEAD
    googleCloudBigQueryStorage,
=======
    googleCommon,
>>>>>>> 925786a0
    googleCloudBigQuery,
    googleCloudPubSub,
    googleCloudPubSubGrpc,
    googleCloudStorage,
    googleFcm,
    hbase,
    hdfs,
    influxdb,
    ironmq,
    jms,
    jsonStreaming,
    kinesis,
    kudu,
    mongodb,
    mqtt,
    mqttStreaming,
    orientdb,
    pravega,
    reference,
    s3,
    springWeb,
    simpleCodecs,
    slick,
    sns,
    solr,
    sqs,
    sse,
    text,
    udp,
    unixdomainsocket,
    xml
  )
  .aggregate(`doc-examples`)
  .settings(
    onLoadMessage :=
      """
        |** Welcome to the sbt build definition for Alpakka! **
        |
        |Useful sbt tasks:
        |
        |  docs/previewSite - builds Paradox and Scaladoc documentation,
        |    starts a webserver and opens a new browser window
        |
        |  test - runs all the tests for all of the connectors.
        |    Make sure to run `docker-compose up` first.
        |
        |  mqtt/testOnly *.MqttSourceSpec - runs a single test
        |
        |  mimaReportBinaryIssues - checks whether this current API
        |    is binary compatible with the released version
      """.stripMargin,
    // unidoc combines sources and jars from all connectors and that
    // might include some incompatible ones. Depending on the
    // classpath order that might lead to scaladoc compilation errors.
    // Therefore some versions are excluded here.
    ScalaUnidoc / unidoc / fullClasspath := {
      (ScalaUnidoc / unidoc / fullClasspath).value
        .filterNot(_.data.getAbsolutePath.contains("protobuf-java-2.5.0.jar"))
        .filterNot(_.data.getAbsolutePath.contains("guava-28.1-android.jar"))
        .filterNot(_.data.getAbsolutePath.contains("commons-net-3.1.jar"))
        .filterNot(_.data.getAbsolutePath.contains("protobuf-java-2.6.1.jar"))
    },
    ScalaUnidoc / unidoc / unidocProjectFilter := inAnyProject -- inProjects(`doc-examples`,
                                                                             csvBench,
                                                                             mqttStreamingBench),
    crossScalaVersions := List() // workaround for https://github.com/sbt/sbt/issues/3465
  )

TaskKey[Unit]("verifyCodeFmt") := {
  javafmtCheckAll.all(ScopeFilter(inAnyProject)).result.value.toEither.left.foreach { _ =>
    throw new MessageOnlyException(
      "Unformatted Java code found. Please run 'javafmtAll' and commit the reformatted code"
    )
  }
  scalafmtCheckAll.all(ScopeFilter(inAnyProject)).result.value.toEither.left.foreach { _ =>
    throw new MessageOnlyException(
      "Unformatted Scala code found. Please run 'scalafmtAll' and commit the reformatted code"
    )
  }
  (Compile / scalafmtSbtCheck).result.value.toEither.left.foreach { _ =>
    throw new MessageOnlyException(
      "Unformatted sbt code found. Please run 'scalafmtSbt' and commit the reformatted code"
    )
  }
}

addCommandAlias("verifyCodeStyle", "headerCheck; verifyCodeFmt")

lazy val amqp = alpakkaProject("amqp", "amqp", Dependencies.Amqp, fatalWarnings := true)

lazy val avroparquet =
  alpakkaProject("avroparquet", "avroparquet", Dependencies.AvroParquet, fatalWarnings := false)

lazy val awslambda = alpakkaProject("awslambda", "aws.lambda", Dependencies.AwsLambda, fatalWarnings := true)

lazy val azureStorageQueue = alpakkaProject(
  "azure-storage-queue",
  "azure.storagequeue",
  Dependencies.AzureStorageQueue,
  fatalWarnings := true
)

lazy val cassandra =
  alpakkaProject("cassandra", "cassandra", Dependencies.Cassandra, fatalWarnings := true)

lazy val couchbase =
  alpakkaProject("couchbase",
                 "couchbase",
                 Dependencies.Couchbase,
                 whitesourceGroup := Whitesource.Group.Supported,
                 fatalWarnings := true)

lazy val csv = alpakkaProject("csv", "csv", whitesourceGroup := Whitesource.Group.Supported, fatalWarnings := true)

lazy val csvBench = internalProject("csv-bench")
  .dependsOn(csv)
  .enablePlugins(JmhPlugin)

lazy val dynamodb = alpakkaProject("dynamodb", "aws.dynamodb", Dependencies.DynamoDB, fatalWarnings := true)

lazy val elasticsearch = alpakkaProject(
  "elasticsearch",
  "elasticsearch",
  Dependencies.Elasticsearch,
  fatalWarnings := true
)

// The name 'file' is taken by `sbt.file`, hence 'files'
lazy val files = alpakkaProject("file", "file", Dependencies.File, fatalWarnings := true)

lazy val ftp = alpakkaProject(
  "ftp",
  "ftp",
  Dependencies.Ftp,
  Test / fork := true,
  // To avoid potential blocking in machines with low entropy (default is `/dev/random`)
  javaOptions in Test += "-Djava.security.egd=file:/dev/./urandom",
  fatalWarnings := true
)

lazy val geode =
  alpakkaProject(
    "geode",
    "geode",
    Dependencies.Geode,
    Test / fork := true,
    unmanagedSourceDirectories in Compile ++= {
      val sourceDir = (sourceDirectory in Compile).value
      CrossVersion.partialVersion(scalaVersion.value) match {
        case Some((2, n)) if n >= 12 => Seq(sourceDir / "scala-2.12+")
        case _ => Seq.empty
      }
    },
    fatalWarnings := true
  )

lazy val googleCommon = alpakkaProject(
  "google-common",
  "google.common",
  Dependencies.GoogleCommon,
  Test / fork := true,
  fatalWarnings := true
).disablePlugins(MimaPlugin)

lazy val googleCloudBigQuery = alpakkaProject(
  "google-cloud-bigquery",
  "google.cloud.bigquery",
  Dependencies.GoogleBigQuery,
  Test / fork := true,
  fatalWarnings := true
).dependsOn(googleCommon).disablePlugins(MimaPlugin).enablePlugins(spray.boilerplate.BoilerplatePlugin)

lazy val googleCloudBigQueryStorage = alpakkaProject(
  "google-cloud-bigquery-storage",
  "google.cloud.bigquery.storage",
  Dependencies.GoogleBigQueryStorage,
  akkaGrpcCodeGeneratorSettings ~= { _.filterNot(_ == "flat_package") },
  akkaGrpcCodeGeneratorSettings += "server_power_apis",
  akkaGrpcGeneratedSources := Seq(AkkaGrpc.Client),
  akkaGrpcGeneratedSources in Test := Seq(AkkaGrpc.Server),
  akkaGrpcGeneratedLanguages := Seq(AkkaGrpc.Scala, AkkaGrpc.Java),
  Compile / scalacOptions += "-P:silencer:pathFilters=src_managed"
).disablePlugins(MimaPlugin).enablePlugins(AkkaGrpcPlugin)

lazy val googleCloudPubSub = alpakkaProject(
  "google-cloud-pub-sub",
  "google.cloud.pubsub",
  Dependencies.GooglePubSub,
  Test / fork := true,
  // See docker-compose.yml gcloud-pubsub-emulator_prep
  Test / envVars := Map("PUBSUB_EMULATOR_HOST" -> "localhost", "PUBSUB_EMULATOR_PORT" -> "8538"),
  fatalWarnings := true
).dependsOn(googleCommon)

lazy val googleCloudPubSubGrpc = alpakkaProject(
  "google-cloud-pub-sub-grpc",
  "google.cloud.pubsub.grpc",
  Dependencies.GooglePubSubGrpc,
  akkaGrpcCodeGeneratorSettings ~= { _.filterNot(_ == "flat_package") },
  akkaGrpcGeneratedSources := Seq(AkkaGrpc.Client),
  akkaGrpcGeneratedLanguages := Seq(AkkaGrpc.Scala, AkkaGrpc.Java),
  Compile / PB.protoSources += (Compile / PB.externalIncludePath).value,
  // for the ExampleApp in the tests
  connectInput in run := true,
  Compile / scalacOptions ++= Seq(
      "-P:silencer:pathFilters=akka-grpc/main",
      "-P:silencer:pathFilters=akka-grpc/test"
    ),
  compile / javacOptions := (compile / javacOptions).value.filterNot(_ == "-Xlint:deprecation"),
  fatalWarnings := true
).enablePlugins(AkkaGrpcPlugin).dependsOn(googleCommon)

lazy val googleCloudStorage = alpakkaProject(
  "google-cloud-storage",
  "google.cloud.storage",
  Dependencies.GoogleStorage,
  fatalWarnings := true,
  Test / fork := true
).dependsOn(googleCommon)

lazy val googleFcm = alpakkaProject("google-fcm",
                                    "google.firebase.fcm",
                                    Dependencies.GoogleFcm,
                                    Test / fork := true,
                                    fatalWarnings := true).dependsOn(googleCommon)

lazy val hbase = alpakkaProject("hbase", "hbase", Dependencies.HBase, Test / fork := true, fatalWarnings := true)

lazy val hdfs = alpakkaProject("hdfs", "hdfs", Dependencies.Hdfs, fatalWarnings := true)

lazy val influxdb = alpakkaProject("influxdb", "influxdb", Dependencies.InfluxDB, fatalWarnings := false)

lazy val ironmq = alpakkaProject(
  "ironmq",
  "ironmq",
  Dependencies.IronMq,
  Test / fork := true,
  fatalWarnings := true
)

lazy val jms = alpakkaProject("jms", "jms", Dependencies.Jms, fatalWarnings := true)

lazy val jsonStreaming = alpakkaProject("json-streaming", "json.streaming", Dependencies.JsonStreaming)

lazy val kinesis = alpakkaProject("kinesis", "aws.kinesis", Dependencies.Kinesis, fatalWarnings := true)

lazy val kudu = alpakkaProject("kudu", "kudu", Dependencies.Kudu, fork in Test := false, fatalWarnings := true)

lazy val mongodb = alpakkaProject("mongodb", "mongodb", Dependencies.MongoDb, fatalWarnings := true)

lazy val mqtt = alpakkaProject("mqtt", "mqtt", Dependencies.Mqtt, fatalWarnings := false)

lazy val mqttStreaming =
  alpakkaProject("mqtt-streaming", "mqttStreaming", Dependencies.MqttStreaming, fatalWarnings := false)
lazy val mqttStreamingBench = internalProject("mqtt-streaming-bench")
  .enablePlugins(JmhPlugin)
  .dependsOn(mqtt, mqttStreaming)

lazy val orientdb =
  alpakkaProject("orientdb", "orientdb", Dependencies.OrientDB, Test / fork := true, fatalWarnings := false)

lazy val reference = internalProject("reference", Dependencies.Reference, fatalWarnings := true)
  .dependsOn(testkit % Test)

lazy val s3 = alpakkaProject("s3", "aws.s3", Dependencies.S3, fatalWarnings := true)

lazy val pravega = alpakkaProject(
  "pravega",
  "pravega",
  Dependencies.Pravega,
  Test / fork := true,
  fatalWarnings := true
)

lazy val springWeb = alpakkaProject(
  "spring-web",
  "spring.web",
  Dependencies.SpringWeb,
  fatalWarnings := true
)

lazy val simpleCodecs = alpakkaProject("simple-codecs", "simplecodecs")

lazy val slick = alpakkaProject("slick", "slick", Dependencies.Slick, fatalWarnings := true)

lazy val eventbridge =
  alpakkaProject("aws-event-bridge", "aws.eventbridge", Dependencies.Eventbridge, fatalWarnings := true)

lazy val sns = alpakkaProject("sns", "aws.sns", Dependencies.Sns)

lazy val solr = alpakkaProject("solr", "solr", Dependencies.Solr, fatalWarnings := true)

lazy val sqs = alpakkaProject("sqs", "aws.sqs", Dependencies.Sqs)

lazy val sse = alpakkaProject("sse", "sse", Dependencies.Sse, fatalWarnings := true)

lazy val text = alpakkaProject("text", "text")

lazy val udp = alpakkaProject("udp", "udp", fatalWarnings := true)

lazy val unixdomainsocket =
  alpakkaProject("unix-domain-socket", "unixdomainsocket", Dependencies.UnixDomainSocket, fatalWarnings := true)

lazy val xml = alpakkaProject("xml", "xml", Dependencies.Xml, fatalWarnings := true)

lazy val docs = project
  .enablePlugins(AkkaParadoxPlugin, ParadoxSitePlugin, PreprocessPlugin, PublishRsyncPlugin)
  .disablePlugins(BintrayPlugin, MimaPlugin)
  .settings(
    Compile / paradox / name := "Alpakka",
    publish / skip := true,
    whitesourceIgnore := true,
    makeSite := makeSite.dependsOn(LocalRootProject / ScalaUnidoc / doc).value,
    previewPath := (Paradox / siteSubdirName).value,
    Preprocess / siteSubdirName := s"api/alpakka/${projectInfoVersion.value}",
    Preprocess / sourceDirectory := (LocalRootProject / ScalaUnidoc / unidoc / target).value,
    Preprocess / preprocessRules := Seq(
        ("http://www\\.eclipse\\.org/".r, _ => "https://www\\.eclipse\\.org/"),
        ("http://pravega\\.io/".r, _ => "https://pravega\\.io/"),
        ("http://www\\.scala-lang\\.org/".r, _ => "https://www\\.scala-lang\\.org/"),
        ("https://javadoc\\.io/page/".r, _ => "https://javadoc\\.io/static/"),
        // Add Java module name https://github.com/ThoughtWorksInc/sbt-api-mappings/issues/58
        ("https://docs\\.oracle\\.com/en/java/javase/11/docs/api/".r,
         _ => "https://docs\\.oracle\\.com/en/java/javase/11/docs/api/java.base/")
      ),
    Paradox / siteSubdirName := s"docs/alpakka/${projectInfoVersion.value}",
    paradoxProperties ++= Map(
        "akka.version" -> Dependencies.AkkaVersion,
        "akka-http.version" -> Dependencies.AkkaHttpVersion,
        "hadoop.version" -> Dependencies.HadoopVersion,
        "extref.github.base_url" -> s"https://github.com/akka/alpakka/tree/${if (isSnapshot.value) "master"
        else "v" + version.value}/%s",
        "extref.akka.base_url" -> s"https://doc.akka.io/docs/akka/${Dependencies.AkkaBinaryVersion}/%s",
        "scaladoc.akka.base_url" -> s"https://doc.akka.io/api/akka/${Dependencies.AkkaBinaryVersion}",
        "javadoc.akka.base_url" -> s"https://doc.akka.io/japi/akka/${Dependencies.AkkaBinaryVersion}/",
        "javadoc.akka.link_style" -> "direct",
        "extref.akka-http.base_url" -> s"https://doc.akka.io/docs/akka-http/${Dependencies.AkkaHttpBinaryVersion}/%s",
        "scaladoc.akka.http.base_url" -> s"https://doc.akka.io/api/akka-http/${Dependencies.AkkaHttpBinaryVersion}/",
        "javadoc.akka.http.base_url" -> s"https://doc.akka.io/japi/akka-http/${Dependencies.AkkaHttpBinaryVersion}/",
        // Akka gRPC
        "akka-grpc.version" -> Dependencies.AkkaGrpcBinaryVersion,
        "extref.akka-grpc.base_url" -> s"https://doc.akka.io/docs/akka-grpc/${Dependencies.AkkaGrpcBinaryVersion}/%s",
        // Couchbase
        "couchbase.version" -> Dependencies.CouchbaseVersion,
        "extref.couchbase.base_url" -> s"https://docs.couchbase.com/java-sdk/${Dependencies.CouchbaseVersionForDocs}/%s",
        // Java
        "extref.java-api.base_url" -> "https://docs.oracle.com/javase/8/docs/api/index.html?%s.html",
        "extref.geode.base_url" -> s"https://geode.apache.org/docs/guide/${Dependencies.GeodeVersionForDocs}/%s",
        "extref.javaee-api.base_url" -> "https://docs.oracle.com/javaee/7/api/index.html?%s.html",
        "extref.paho-api.base_url" -> "https://www.eclipse.org/paho/files/javadoc/index.html?%s.html",
        "extref.pravega.base_url" -> s"https://pravega.io/docs/${Dependencies.PravegaVersionForDocs}/%s",
        "extref.slick.base_url" -> s"https://scala-slick.org/doc/${Dependencies.SlickVersion}/%s",
        // Cassandra
        "extref.cassandra.base_url" -> s"https://cassandra.apache.org/doc/${Dependencies.CassandraVersionInDocs}/%s",
        "extref.cassandra-driver.base_url" -> s"https://docs.datastax.com/en/developer/java-driver/${Dependencies.CassandraDriverVersionInDocs}/%s",
        "javadoc.com.datastax.oss.base_url" -> s"https://docs.datastax.com/en/drivers/java/${Dependencies.CassandraDriverVersionInDocs}/",
        // Solr
        "extref.solr.base_url" -> s"https://lucene.apache.org/solr/guide/${Dependencies.SolrVersionForDocs}/%s",
        "javadoc.org.apache.solr.base_url" -> s"https://lucene.apache.org/solr/${Dependencies.SolrVersionForDocs}_0/solr-solrj/",
        // Java
        "javadoc.base_url" -> "https://docs.oracle.com/javase/8/docs/api/",
        "javadoc.javax.jms.base_url" -> "https://docs.oracle.com/javaee/7/api/",
        "javadoc.com.couchbase.base_url" -> s"https://docs.couchbase.com/sdk-api/couchbase-java-client-${Dependencies.CouchbaseVersion}/",
        "javadoc.io.pravega.base_url" -> s"http://pravega.io/docs/${Dependencies.PravegaVersionForDocs}/javadoc/clients/",
        "javadoc.org.apache.kudu.base_url" -> s"https://kudu.apache.org/releases/${Dependencies.KuduVersion}/apidocs/",
        "javadoc.org.apache.hadoop.base_url" -> s"https://hadoop.apache.org/docs/r${Dependencies.HadoopVersion}/api/",
        "javadoc.software.amazon.awssdk.base_url" -> "https://sdk.amazonaws.com/java/api/latest/",
        "javadoc.com.google.auth.base_url" -> "https://www.javadoc.io/doc/com.google.auth/google-auth-library-credentials/latest/",
        "javadoc.com.google.auth.link_style" -> "direct",
        "javadoc.com.fasterxml.jackson.annotation.base_url" -> "https://javadoc.io/doc/com.fasterxml.jackson.core/jackson-annotations/latest/",
        "javadoc.com.fasterxml.jackson.annotation.link_style" -> "direct",
        // Scala
        "scaladoc.spray.json.base_url" -> s"https://javadoc.io/doc/io.spray/spray-json_${scalaBinaryVersion.value}/latest/",
        // Eclipse Paho client for MQTT
        "javadoc.org.eclipse.paho.client.mqttv3.base_url" -> "https://www.eclipse.org/paho/files/javadoc/",
        "javadoc.org.bson.codecs.configuration.base_url" -> "https://mongodb.github.io/mongo-java-driver/3.7/javadoc/",
        "scaladoc.scala.base_url" -> s"https://www.scala-lang.org/api/${scalaBinaryVersion.value}.x/",
        "scaladoc.akka.stream.alpakka.base_url" -> s"/${(Preprocess / siteSubdirName).value}/",
        "javadoc.akka.stream.alpakka.base_url" -> ""
      ),
    paradoxGroups := Map("Language" -> Seq("Java", "Scala")),
    paradoxRoots := List("examples/elasticsearch-samples.html",
                         "examples/ftp-samples.html",
                         "examples/jms-samples.html",
                         "examples/mqtt-samples.html",
                         "index.html"),
    resolvers += Resolver.jcenterRepo,
    publishRsyncArtifacts += makeSite.value -> "www/",
    publishRsyncHost := "akkarepo@gustav.akka.io",
    apidocRootPackage := "akka"
  )

lazy val testkit = internalProject("testkit", Dependencies.testkit)

lazy val whitesourceSupported = project
  .in(file("tmp"))
  .settings(whitesourceGroup := Whitesource.Group.Supported)
  .aggregate(
    cassandra,
    couchbase,
    csv
  )

lazy val `doc-examples` = project
  .enablePlugins(AutomateHeaderPlugin)
  .disablePlugins(BintrayPlugin, MimaPlugin, SitePlugin)
  .settings(
    name := s"akka-stream-alpakka-doc-examples",
    publish / skip := true,
    whitesourceIgnore := true,
    // More projects are not available for Scala 2.13
    crossScalaVersions -= Dependencies.Scala213,
    Dependencies.`Doc-examples`,
    fatalWarnings := true
  )

def alpakkaProject(projectId: String, moduleName: String, additionalSettings: sbt.Def.SettingsDefinition*): Project = {
  import com.typesafe.tools.mima.core.{Problem, ProblemFilters}
  Project(id = projectId, base = file(projectId))
    .enablePlugins(AutomateHeaderPlugin)
    .disablePlugins(SitePlugin)
    .settings(
      name := s"akka-stream-alpakka-$projectId",
      AutomaticModuleName.settings(s"akka.stream.alpakka.$moduleName"),
      mimaPreviousArtifacts := Set(
          organization.value %% name.value % previousStableVersion.value
            .getOrElse(throw new Error("Unable to determine previous version"))
        ),
      mimaBinaryIssueFilters += ProblemFilters.exclude[Problem]("*.impl.*"),
      Test / parallelExecution := false
    )
    .settings(additionalSettings: _*)
    .dependsOn(testkit % Test)
}

def internalProject(projectId: String, additionalSettings: sbt.Def.SettingsDefinition*): Project =
  Project(id = projectId, base = file(projectId))
    .enablePlugins(AutomateHeaderPlugin)
    .disablePlugins(SitePlugin, BintrayPlugin, MimaPlugin)
    .settings(
      name := s"akka-stream-alpakka-$projectId",
      publish / skip := true
    )
    .settings(additionalSettings: _*)

Global / onLoad := (Global / onLoad).value.andThen { s =>
  val v = version.value
  if (dynverGitDescribeOutput.value.hasNoTags)
    throw new MessageOnlyException(
      s"Failed to derive version from git tags. Maybe run `git fetch --unshallow`? Derived version: $v"
    )
  s
}<|MERGE_RESOLUTION|>--- conflicted
+++ resolved
@@ -18,11 +18,8 @@
     files,
     ftp,
     geode,
-<<<<<<< HEAD
     googleCloudBigQueryStorage,
-=======
     googleCommon,
->>>>>>> 925786a0
     googleCloudBigQuery,
     googleCloudPubSub,
     googleCloudPubSubGrpc,
