import Whitesource.whitesourceGroup

lazy val alpakka = project
  .in(file("."))
  .enablePlugins(ScalaUnidocPlugin)
  .disablePlugins(MimaPlugin, SitePlugin)
  .aggregate(
    amqp,
    avroparquet,
    awslambda,
    azureStorageQueue,
    cassandra,
    couchbase,
    csv,
    dynamodb,
    elasticsearch,
    eventbridge,
    files,
    ftp,
    geode,
    googleCommon,
    googleCloudBigQuery,
    googleCloudPubSub,
    googleCloudPubSubGrpc,
    googleCloudStorage,
    googleFcm,
    hbase,
    hdfs,
    influxdb,
    ironmq,
    jms,
    jsonStreaming,
    kinesis,
    kudu,
    mongodb,
    mqtt,
    mqttStreaming,
    orientdb,
    pravega,
    reference,
    s3,
    springWeb,
    simpleCodecs,
    slick,
    sns,
    solr,
    sqs,
    sse,
    text,
    udp,
    unixdomainsocket,
    xml
  )
  .aggregate(`doc-examples`)
  .settings(
    onLoadMessage :=
      """
        |** Welcome to the sbt build definition for Alpakka! **
        |
        |Useful sbt tasks:
        |
        |  docs/previewSite - builds Paradox and Scaladoc documentation,
        |    starts a webserver and opens a new browser window
        |
        |  test - runs all the tests for all of the connectors.
        |    Make sure to run `docker-compose up` first.
        |
        |  mqtt/testOnly *.MqttSourceSpec - runs a single test
        |
        |  mimaReportBinaryIssues - checks whether this current API
        |    is binary compatible with the released version
      """.stripMargin,
    // unidoc combines sources and jars from all connectors and that
    // might include some incompatible ones. Depending on the
    // classpath order that might lead to scaladoc compilation errors.
    // Therefore some versions are excluded here.
    ScalaUnidoc / unidoc / fullClasspath := {
      (ScalaUnidoc / unidoc / fullClasspath).value
        .filterNot(_.data.getAbsolutePath.contains("protobuf-java-2.5.0.jar"))
        .filterNot(_.data.getAbsolutePath.contains("guava-28.1-android.jar"))
        .filterNot(_.data.getAbsolutePath.contains("commons-net-3.1.jar"))
        .filterNot(_.data.getAbsolutePath.contains("protobuf-java-2.6.1.jar"))
    },
    ScalaUnidoc / unidoc / unidocProjectFilter := inAnyProject -- inProjects(`doc-examples`,
                                                                             csvBench,
                                                                             mqttStreamingBench),
    crossScalaVersions := List() // workaround for https://github.com/sbt/sbt/issues/3465
  )

TaskKey[Unit]("verifyCodeFmt") := {
  javafmtCheckAll.all(ScopeFilter(inAnyProject)).result.value.toEither.left.foreach { _ =>
    throw new MessageOnlyException(
      "Unformatted Java code found. Please run 'javafmtAll' and commit the reformatted code"
    )
  }
  scalafmtCheckAll.all(ScopeFilter(inAnyProject)).result.value.toEither.left.foreach { _ =>
    throw new MessageOnlyException(
      "Unformatted Scala code found. Please run 'scalafmtAll' and commit the reformatted code"
    )
  }
  (Compile / scalafmtSbtCheck).result.value.toEither.left.foreach { _ =>
    throw new MessageOnlyException(
      "Unformatted sbt code found. Please run 'scalafmtSbt' and commit the reformatted code"
    )
  }
}

addCommandAlias("verifyCodeStyle", "headerCheck; verifyCodeFmt")

lazy val amqp = alpakkaProject("amqp", "amqp", Dependencies.Amqp)

lazy val avroparquet =
  alpakkaProject("avroparquet", "avroparquet", Dependencies.AvroParquet)

lazy val awslambda = alpakkaProject("awslambda", "aws.lambda", Dependencies.AwsLambda)

lazy val azureStorageQueue = alpakkaProject(
  "azure-storage-queue",
  "azure.storagequeue",
  Dependencies.AzureStorageQueue
)

lazy val cassandra =
  alpakkaProject("cassandra", "cassandra", Dependencies.Cassandra)

lazy val couchbase =
  alpakkaProject("couchbase", "couchbase", Dependencies.Couchbase, whitesourceGroup := Whitesource.Group.Supported)

lazy val csv = alpakkaProject("csv", "csv", whitesourceGroup := Whitesource.Group.Supported)

lazy val csvBench = internalProject("csv-bench")
  .dependsOn(csv)
  .enablePlugins(JmhPlugin)

lazy val dynamodb = alpakkaProject("dynamodb", "aws.dynamodb", Dependencies.DynamoDB)

lazy val elasticsearch = alpakkaProject(
  "elasticsearch",
  "elasticsearch",
  Dependencies.Elasticsearch
)

// The name 'file' is taken by `sbt.file`, hence 'files'
lazy val files = alpakkaProject("file", "file", Dependencies.File)

lazy val ftp = alpakkaProject(
  "ftp",
  "ftp",
  Dependencies.Ftp,
  Test / fork := true,
  // To avoid potential blocking in machines with low entropy (default is `/dev/random`)
  javaOptions in Test += "-Djava.security.egd=file:/dev/./urandom"
)

lazy val geode =
  alpakkaProject(
    "geode",
    "geode",
    Dependencies.Geode,
    Test / fork := true,
    unmanagedSourceDirectories in Compile ++= {
      val sourceDir = (sourceDirectory in Compile).value
      CrossVersion.partialVersion(scalaVersion.value) match {
        case Some((2, n)) if n >= 12 => Seq(sourceDir / "scala-2.12+")
        case _ => Seq.empty
      }
    }
  )

lazy val googleCommon = alpakkaProject(
  "google-common",
  "google.common",
  Dependencies.GoogleCommon,
  Test / fork := true,
  fatalWarnings := true
)

lazy val googleCloudBigQuery = alpakkaProject(
  "google-cloud-bigquery",
  "google.cloud.bigquery",
  Dependencies.GoogleBigQuery,
<<<<<<< HEAD
  Test / fork := true,
  fatalWarnings := true
).dependsOn(googleCommon).enablePlugins(spray.boilerplate.BoilerplatePlugin)
=======
  Test / fork := true
).disablePlugins(MimaPlugin).enablePlugins(spray.boilerplate.BoilerplatePlugin)
>>>>>>> 509ef29c

lazy val googleCloudPubSub = alpakkaProject(
  "google-cloud-pub-sub",
  "google.cloud.pubsub",
  Dependencies.GooglePubSub,
  Test / fork := true,
  // See docker-compose.yml gcloud-pubsub-emulator_prep
  Test / envVars := Map("PUBSUB_EMULATOR_HOST" -> "localhost", "PUBSUB_EMULATOR_PORT" -> "8538")
<<<<<<< HEAD
).dependsOn(googleCommon)
=======
)
>>>>>>> 509ef29c

lazy val googleCloudPubSubGrpc = alpakkaProject(
  "google-cloud-pub-sub-grpc",
  "google.cloud.pubsub.grpc",
  Dependencies.GooglePubSubGrpc,
  akkaGrpcCodeGeneratorSettings ~= { _.filterNot(_ == "flat_package") },
  akkaGrpcGeneratedSources := Seq(AkkaGrpc.Client),
  akkaGrpcGeneratedLanguages := Seq(AkkaGrpc.Scala, AkkaGrpc.Java),
  Compile / PB.protoSources += (Compile / PB.externalIncludePath).value,
  // for the ExampleApp in the tests
  connectInput in run := true,
  Compile / scalacOptions ++= Seq(
      "-P:silencer:pathFilters=akka-grpc/main",
      "-P:silencer:pathFilters=akka-grpc/test"
    ),
  compile / javacOptions := (compile / javacOptions).value.filterNot(_ == "-Xlint:deprecation")
<<<<<<< HEAD
).enablePlugins(AkkaGrpcPlugin).dependsOn(googleCommon)

lazy val googleCloudStorage = alpakkaProject(
  "google-cloud-storage",
  "google.cloud.storage",
  Dependencies.GoogleStorage
).dependsOn(googleCommon)

lazy val googleFcm = alpakkaProject("google-fcm", "google.firebase.fcm", Dependencies.GoogleFcm, Test / fork := true)
  .dependsOn(googleCommon)
=======
).enablePlugins(AkkaGrpcPlugin)

lazy val googleCloudStorage =
  alpakkaProject("google-cloud-storage", "google.cloud.storage", Dependencies.GoogleStorage)

lazy val googleFcm = alpakkaProject("google-fcm", "google.firebase.fcm", Dependencies.GoogleFcm, Test / fork := true)
>>>>>>> 509ef29c

lazy val hbase = alpakkaProject("hbase", "hbase", Dependencies.HBase, Test / fork := true)

lazy val hdfs = alpakkaProject("hdfs", "hdfs", Dependencies.Hdfs)

lazy val influxdb = alpakkaProject("influxdb", "influxdb", Dependencies.InfluxDB)

lazy val ironmq = alpakkaProject(
  "ironmq",
  "ironmq",
  Dependencies.IronMq,
  Test / fork := true
)

lazy val jms = alpakkaProject("jms", "jms", Dependencies.Jms)

lazy val jsonStreaming = alpakkaProject("json-streaming", "json.streaming", Dependencies.JsonStreaming)

lazy val kinesis = alpakkaProject("kinesis", "aws.kinesis", Dependencies.Kinesis)

lazy val kudu = alpakkaProject("kudu", "kudu", Dependencies.Kudu, fork in Test := false)

lazy val mongodb = alpakkaProject("mongodb", "mongodb", Dependencies.MongoDb)

lazy val mqtt = alpakkaProject("mqtt", "mqtt", Dependencies.Mqtt)

lazy val mqttStreaming =
  alpakkaProject("mqtt-streaming", "mqttStreaming", Dependencies.MqttStreaming)
lazy val mqttStreamingBench = internalProject("mqtt-streaming-bench")
  .enablePlugins(JmhPlugin)
  .dependsOn(mqtt, mqttStreaming)

lazy val orientdb =
<<<<<<< HEAD
  alpakkaProject("orientdb",
                 "orientdb",
                 Dependencies.OrientDB,
                 Test / fork := true,
                 Test / scalacOptions ++= Seq(
                     "-P:silencer:pathFilters=orientdb/src/test"
                   ),
                // note: orientdb client needs to be refactored to move off deprecated calls
                fatalWarnings := false)
=======
  alpakkaProject("orientdb", "orientdb", Dependencies.OrientDB, Test / fork := true)
>>>>>>> 509ef29c

lazy val reference = internalProject("reference", Dependencies.Reference)
  .dependsOn(testkit % Test)

lazy val s3 = alpakkaProject("s3", "aws.s3", Dependencies.S3)

lazy val pravega = alpakkaProject(
  "pravega",
  "pravega",
  Dependencies.Pravega,
  Test / fork := true
)

lazy val springWeb = alpakkaProject(
  "spring-web",
  "spring.web",
  Dependencies.SpringWeb
)

lazy val simpleCodecs = alpakkaProject("simple-codecs", "simplecodecs")

lazy val slick = alpakkaProject("slick", "slick", Dependencies.Slick)

lazy val eventbridge =
  alpakkaProject("aws-event-bridge", "aws.eventbridge", Dependencies.Eventbridge)

lazy val sns = alpakkaProject("sns", "aws.sns", Dependencies.Sns)

lazy val solr = alpakkaProject("solr", "solr", Dependencies.Solr)

lazy val sqs = alpakkaProject("sqs", "aws.sqs", Dependencies.Sqs)

lazy val sse = alpakkaProject("sse", "sse", Dependencies.Sse)

lazy val text = alpakkaProject("text", "text")

lazy val udp = alpakkaProject("udp", "udp")

lazy val unixdomainsocket =
  alpakkaProject("unix-domain-socket", "unixdomainsocket", Dependencies.UnixDomainSocket)

lazy val xml = alpakkaProject("xml", "xml", Dependencies.Xml)

lazy val docs = project
  .enablePlugins(AkkaParadoxPlugin, ParadoxSitePlugin, PreprocessPlugin, PublishRsyncPlugin)
  .disablePlugins(MimaPlugin)
  .settings(
    Compile / paradox / name := "Alpakka",
    publish / skip := true,
    whitesourceIgnore := true,
    makeSite := makeSite.dependsOn(LocalRootProject / ScalaUnidoc / doc).value,
    previewPath := (Paradox / siteSubdirName).value,
    Preprocess / siteSubdirName := s"api/alpakka/${projectInfoVersion.value}",
    Preprocess / sourceDirectory := (LocalRootProject / ScalaUnidoc / unidoc / target).value,
    Preprocess / preprocessRules := Seq(
        ("http://www\\.eclipse\\.org/".r, _ => "https://www\\.eclipse\\.org/"),
        ("http://pravega\\.io/".r, _ => "https://pravega\\.io/"),
        ("http://www\\.scala-lang\\.org/".r, _ => "https://www\\.scala-lang\\.org/"),
        ("https://javadoc\\.io/page/".r, _ => "https://javadoc\\.io/static/"),
        // Add Java module name https://github.com/ThoughtWorksInc/sbt-api-mappings/issues/58
        ("https://docs\\.oracle\\.com/en/java/javase/11/docs/api/".r,
         _ => "https://docs\\.oracle\\.com/en/java/javase/11/docs/api/java.base/")
      ),
    Paradox / siteSubdirName := s"docs/alpakka/${projectInfoVersion.value}",
    paradoxProperties ++= Map(
        "akka.version" -> Dependencies.AkkaVersion,
        "akka-http.version" -> Dependencies.AkkaHttpVersion,
        "hadoop.version" -> Dependencies.HadoopVersion,
        "extref.github.base_url" -> s"https://github.com/akka/alpakka/tree/${if (isSnapshot.value) "master"
        else "v" + version.value}/%s",
        "extref.akka.base_url" -> s"https://doc.akka.io/docs/akka/${Dependencies.AkkaBinaryVersion}/%s",
        "scaladoc.akka.base_url" -> s"https://doc.akka.io/api/akka/${Dependencies.AkkaBinaryVersion}",
        "javadoc.akka.base_url" -> s"https://doc.akka.io/japi/akka/${Dependencies.AkkaBinaryVersion}/",
        "javadoc.akka.link_style" -> "direct",
        "extref.akka-http.base_url" -> s"https://doc.akka.io/docs/akka-http/${Dependencies.AkkaHttpBinaryVersion}/%s",
        "scaladoc.akka.http.base_url" -> s"https://doc.akka.io/api/akka-http/${Dependencies.AkkaHttpBinaryVersion}/",
        "javadoc.akka.http.base_url" -> s"https://doc.akka.io/japi/akka-http/${Dependencies.AkkaHttpBinaryVersion}/",
        // Akka gRPC
        "akka-grpc.version" -> Dependencies.AkkaGrpcBinaryVersion,
        "extref.akka-grpc.base_url" -> s"https://doc.akka.io/docs/akka-grpc/${Dependencies.AkkaGrpcBinaryVersion}/%s",
        // Couchbase
        "couchbase.version" -> Dependencies.CouchbaseVersion,
        "extref.couchbase.base_url" -> s"https://docs.couchbase.com/java-sdk/${Dependencies.CouchbaseVersionForDocs}/%s",
        // Java
        "extref.java-api.base_url" -> "https://docs.oracle.com/javase/8/docs/api/index.html?%s.html",
        "extref.geode.base_url" -> s"https://geode.apache.org/docs/guide/${Dependencies.GeodeVersionForDocs}/%s",
        "extref.javaee-api.base_url" -> "https://docs.oracle.com/javaee/7/api/index.html?%s.html",
        "extref.paho-api.base_url" -> "https://www.eclipse.org/paho/files/javadoc/index.html?%s.html",
        "extref.pravega.base_url" -> s"https://pravega.io/docs/${Dependencies.PravegaVersionForDocs}/%s",
        "extref.slick.base_url" -> s"https://scala-slick.org/doc/${Dependencies.SlickVersion}/%s",
        // Cassandra
        "extref.cassandra.base_url" -> s"https://cassandra.apache.org/doc/${Dependencies.CassandraVersionInDocs}/%s",
        "extref.cassandra-driver.base_url" -> s"https://docs.datastax.com/en/developer/java-driver/${Dependencies.CassandraDriverVersionInDocs}/%s",
        "javadoc.com.datastax.oss.base_url" -> s"https://docs.datastax.com/en/drivers/java/${Dependencies.CassandraDriverVersionInDocs}/",
        // Solr
        "extref.solr.base_url" -> s"https://lucene.apache.org/solr/guide/${Dependencies.SolrVersionForDocs}/%s",
        "javadoc.org.apache.solr.base_url" -> s"https://lucene.apache.org/solr/${Dependencies.SolrVersionForDocs}_0/solr-solrj/",
        // Java
        "javadoc.base_url" -> "https://docs.oracle.com/javase/8/docs/api/",
        "javadoc.javax.jms.base_url" -> "https://docs.oracle.com/javaee/7/api/",
        "javadoc.com.couchbase.base_url" -> s"https://docs.couchbase.com/sdk-api/couchbase-java-client-${Dependencies.CouchbaseVersion}/",
        "javadoc.io.pravega.base_url" -> s"http://pravega.io/docs/${Dependencies.PravegaVersionForDocs}/javadoc/clients/",
        "javadoc.org.apache.kudu.base_url" -> s"https://kudu.apache.org/releases/${Dependencies.KuduVersion}/apidocs/",
        "javadoc.org.apache.hadoop.base_url" -> s"https://hadoop.apache.org/docs/r${Dependencies.HadoopVersion}/api/",
        "javadoc.software.amazon.awssdk.base_url" -> "https://sdk.amazonaws.com/java/api/latest/",
        "javadoc.com.google.auth.base_url" -> "https://www.javadoc.io/doc/com.google.auth/google-auth-library-credentials/latest/",
        "javadoc.com.google.auth.link_style" -> "direct",
        "javadoc.com.fasterxml.jackson.annotation.base_url" -> "https://javadoc.io/doc/com.fasterxml.jackson.core/jackson-annotations/latest/",
        "javadoc.com.fasterxml.jackson.annotation.link_style" -> "direct",
        // Scala
        "scaladoc.spray.json.base_url" -> s"https://javadoc.io/doc/io.spray/spray-json_${scalaBinaryVersion.value}/latest/",
        // Eclipse Paho client for MQTT
        "javadoc.org.eclipse.paho.client.mqttv3.base_url" -> "https://www.eclipse.org/paho/files/javadoc/",
        "javadoc.org.bson.codecs.configuration.base_url" -> "https://mongodb.github.io/mongo-java-driver/3.7/javadoc/",
        "scaladoc.scala.base_url" -> s"https://www.scala-lang.org/api/${scalaBinaryVersion.value}.x/",
        "scaladoc.akka.stream.alpakka.base_url" -> s"/${(Preprocess / siteSubdirName).value}/",
        "javadoc.akka.stream.alpakka.base_url" -> ""
      ),
    paradoxGroups := Map("Language" -> Seq("Java", "Scala")),
    paradoxRoots := List("examples/elasticsearch-samples.html",
                         "examples/ftp-samples.html",
                         "examples/jms-samples.html",
                         "examples/mqtt-samples.html",
                         "index.html"),
    resolvers += Resolver.jcenterRepo,
    publishRsyncArtifacts += makeSite.value -> "www/",
    publishRsyncHost := "akkarepo@gustav.akka.io",
    apidocRootPackage := "akka"
  )

lazy val testkit = internalProject("testkit", Dependencies.testkit)

lazy val whitesourceSupported = project
  .in(file("tmp"))
  .settings(whitesourceGroup := Whitesource.Group.Supported)
  .aggregate(
    cassandra,
    couchbase,
    csv
  )

lazy val `doc-examples` = project
  .enablePlugins(AutomateHeaderPlugin)
  .disablePlugins(MimaPlugin, SitePlugin)
  .settings(
    name := s"akka-stream-alpakka-doc-examples",
    publish / skip := true,
    whitesourceIgnore := true,
    // More projects are not available for Scala 2.13
    crossScalaVersions -= Dependencies.Scala213,
    Dependencies.`Doc-examples`,
    fatalWarnings := true
  )

def alpakkaProject(projectId: String, moduleName: String, additionalSettings: sbt.Def.SettingsDefinition*): Project = {
  import com.typesafe.tools.mima.core.{Problem, ProblemFilters}
  Project(id = projectId, base = file(projectId))
    .enablePlugins(AutomateHeaderPlugin)
    .disablePlugins(SitePlugin)
    .settings(
      name := s"akka-stream-alpakka-$projectId",
      AutomaticModuleName.settings(s"akka.stream.alpakka.$moduleName"),
      mimaPreviousArtifacts := Set(
          organization.value %% name.value % previousStableVersion.value
            .getOrElse(throw new Error("Unable to determine previous version"))
        ),
      mimaBinaryIssueFilters += ProblemFilters.exclude[Problem]("*.impl.*"),
      Test / parallelExecution := false,
      fatalWarnings := true
    )
    .settings(additionalSettings: _*)
    .dependsOn(testkit % Test)
}

def internalProject(projectId: String, additionalSettings: sbt.Def.SettingsDefinition*): Project =
  Project(id = projectId, base = file(projectId))
    .enablePlugins(AutomateHeaderPlugin)
    .disablePlugins(SitePlugin, MimaPlugin)
    .settings(
      name := s"akka-stream-alpakka-$projectId",
      publish / skip := true,
      fatalWarnings := true
    )
    .settings(additionalSettings: _*)

Global / onLoad := (Global / onLoad).value.andThen { s =>
  val v = version.value
  if (dynverGitDescribeOutput.value.hasNoTags)
    throw new MessageOnlyException(
      s"Failed to derive version from git tags. Maybe run `git fetch --unshallow`? Derived version: $v"
    )
  s
}<|MERGE_RESOLUTION|>--- conflicted
+++ resolved
@@ -179,14 +179,8 @@
   "google-cloud-bigquery",
   "google.cloud.bigquery",
   Dependencies.GoogleBigQuery,
-<<<<<<< HEAD
-  Test / fork := true,
-  fatalWarnings := true
+  Test / fork := true
 ).dependsOn(googleCommon).enablePlugins(spray.boilerplate.BoilerplatePlugin)
-=======
-  Test / fork := true
-).disablePlugins(MimaPlugin).enablePlugins(spray.boilerplate.BoilerplatePlugin)
->>>>>>> 509ef29c
 
 lazy val googleCloudPubSub = alpakkaProject(
   "google-cloud-pub-sub",
@@ -195,11 +189,8 @@
   Test / fork := true,
   // See docker-compose.yml gcloud-pubsub-emulator_prep
   Test / envVars := Map("PUBSUB_EMULATOR_HOST" -> "localhost", "PUBSUB_EMULATOR_PORT" -> "8538")
-<<<<<<< HEAD
+
 ).dependsOn(googleCommon)
-=======
-)
->>>>>>> 509ef29c
 
 lazy val googleCloudPubSubGrpc = alpakkaProject(
   "google-cloud-pub-sub-grpc",
@@ -216,7 +207,6 @@
       "-P:silencer:pathFilters=akka-grpc/test"
     ),
   compile / javacOptions := (compile / javacOptions).value.filterNot(_ == "-Xlint:deprecation")
-<<<<<<< HEAD
 ).enablePlugins(AkkaGrpcPlugin).dependsOn(googleCommon)
 
 lazy val googleCloudStorage = alpakkaProject(
@@ -227,14 +217,6 @@
 
 lazy val googleFcm = alpakkaProject("google-fcm", "google.firebase.fcm", Dependencies.GoogleFcm, Test / fork := true)
   .dependsOn(googleCommon)
-=======
-).enablePlugins(AkkaGrpcPlugin)
-
-lazy val googleCloudStorage =
-  alpakkaProject("google-cloud-storage", "google.cloud.storage", Dependencies.GoogleStorage)
-
-lazy val googleFcm = alpakkaProject("google-fcm", "google.firebase.fcm", Dependencies.GoogleFcm, Test / fork := true)
->>>>>>> 509ef29c
 
 lazy val hbase = alpakkaProject("hbase", "hbase", Dependencies.HBase, Test / fork := true)
 
@@ -268,19 +250,12 @@
   .dependsOn(mqtt, mqttStreaming)
 
 lazy val orientdb =
-<<<<<<< HEAD
   alpakkaProject("orientdb",
                  "orientdb",
                  Dependencies.OrientDB,
                  Test / fork := true,
-                 Test / scalacOptions ++= Seq(
-                     "-P:silencer:pathFilters=orientdb/src/test"
-                   ),
-                // note: orientdb client needs to be refactored to move off deprecated calls
-                fatalWarnings := false)
-=======
-  alpakkaProject("orientdb", "orientdb", Dependencies.OrientDB, Test / fork := true)
->>>>>>> 509ef29c
+                 // note: orientdb client needs to be refactored to move off deprecated calls
+                 fatalWarnings := false)
 
 lazy val reference = internalProject("reference", Dependencies.Reference)
   .dependsOn(testkit % Test)
