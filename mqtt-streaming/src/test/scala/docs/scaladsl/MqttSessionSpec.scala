--- conflicted
+++ resolved
@@ -1609,11 +1609,7 @@
     "close when no ping request received" in assertAllStagesStopped {
       // A longer patience config implicit is provided since minimum client's keep alive time is 1 second, so default
       // 150 millis is not enough for the ping request timeout to be triggered and verify the stream fails as expected.
-<<<<<<< HEAD
-      implicit val patienceConfig = PatienceConfig(scaled(Span(3000, Millis)), scaled(Span(15, Millis)))
-=======
       implicit val patienceConfig: PatienceConfig = PatienceConfig(scaled(Span(3000, Millis)), scaled(Span(15, Millis)))
->>>>>>> 5dab4601
 
       val session = ActorMqttServerSession(settings)
 
