--- conflicted
+++ resolved
@@ -70,22 +70,16 @@
       setHandlers(in, out, this)
 
       override def onPush(): Unit = {
-<<<<<<< HEAD
-        val array = grab(in).toArray
+        val a = grab(in)
+        val bs = transform.getByteString(a)
+        context = transform.getContext(a)
+        val array = bs.toArray
         try {
           parser.getInputFeeder.feedInput(array, 0, array.length)
           advanceParser()
         } catch {
           case xmlException: XMLStreamException => failStage(xmlException)
         }
-=======
-        val a = grab(in)
-        val bs = transform.getByteString(a)
-        context = transform.getContext(a)
-        val array = bs.toArray
-        parser.getInputFeeder.feedInput(array, 0, array.length)
-        advanceParser()
->>>>>>> cf024cdb
       }
 
       override def onPull(): Unit = try {
