--- conflicted
+++ resolved
@@ -538,8 +538,6 @@
         });
     }
 
-<<<<<<< HEAD
-=======
     @Test
     public void sinkNormalCompletion() throws Exception {
         withServer(ctx -> {
@@ -620,8 +618,7 @@
             }
         });
     }
-    
->>>>>>> b4efd2cc
+
     private static ActorSystem system;
     private static Materializer materializer;
 
