/*
 * Copyright (C) 2016-2018 Lightbend Inc. <http://www.lightbend.com>
 */

package akka.stream.alpakka.jms.scaladsl

import java.nio.charset.Charset
import java.util.concurrent.{CountDownLatch, LinkedBlockingQueue, ThreadLocalRandom, TimeUnit}

import akka.stream.alpakka.jms._
import akka.stream.scaladsl.{Flow, Keep, Sink, Source}
import akka.stream.{KillSwitch, KillSwitches, ThrottleMode}
import akka.{Done, NotUsed}
import javax.jms._
import org.apache.activemq.command.ActiveMQQueue
import org.apache.activemq.{ActiveMQConnectionFactory, ActiveMQSession}
import org.mockito.ArgumentMatchers._
import org.mockito.Mockito._
import org.mockito.invocation.InvocationOnMock
import org.mockito.stubbing.Answer
import org.scalatest.mockito.MockitoSugar

import scala.annotation.tailrec
import scala.collection.JavaConverters._
import scala.collection.immutable.Seq
import scala.collection.mutable
import scala.concurrent.Future
import scala.concurrent.duration._
import scala.util.{Failure, Success}
final case class DummyObject(payload: String)

class JmsConnectorsSpec extends JmsSpec with MockitoSugar {

  override implicit val patienceConfig: PatienceConfig = PatienceConfig(2.minutes)

  "The JMS Connectors" should {
    "publish and consume strings through a queue" in withServer() { ctx =>
      //#connection-factory
      val connectionFactory: javax.jms.ConnectionFactory = new ActiveMQConnectionFactory(ctx.url)
      //#connection-factory

      //#create-text-sink
      val jmsSink: Sink[String, Future[Done]] = JmsProducer.textSink(
        JmsProducerSettings(connectionFactory).withQueue("test")
      )
      //#create-text-sink

      //#run-text-sink
      val in = List("a", "b", "c", "d", "e", "f", "g", "h", "i", "j", "k")
      Source(in).runWith(jmsSink)
      //#run-text-sink

      //#create-text-source
      val jmsSource: Source[String, KillSwitch] = JmsConsumer.textSource(
        JmsConsumerSettings(connectionFactory).withBufferSize(10).withQueue("test")
      )
      //#create-text-source

      //#run-text-source
      val result = jmsSource.take(in.size).runWith(Sink.seq)
      //#run-text-source

      result.futureValue shouldEqual in
    }

    "publish and consume serializable objects through a queue" in withServer() { ctx =>
      //#connection-factory-object
      val connectionFactory = new ActiveMQConnectionFactory(ctx.url)
      connectionFactory.setTrustedPackages(List(classOf[DummyObject].getPackage.getName).asJava)
      //#connection-factory-object

      //#create-object-sink
      val jmsSink: Sink[Serializable, Future[Done]] = JmsProducer.objectSink(
        JmsProducerSettings(connectionFactory).withQueue("test")
      )
      //#create-object-sink

      //#run-object-sink

      val in = DummyObject("ThisIsATest")
      Source.single(in).runWith(jmsSink)
      //#run-object-sink

      //#create-object-source
      val jmsSource: Source[java.io.Serializable, KillSwitch] = JmsConsumer.objectSource(
        JmsConsumerSettings(connectionFactory).withQueue("test")
      )
      //#create-object-source

      //#run-object-source
      val result = jmsSource.take(1).runWith(Sink.head)
      //#run-object-source

      result.futureValue shouldEqual in
    }

    "publish and consume bytearray through a queue" in withServer() { ctx =>
      val connectionFactory = new ActiveMQConnectionFactory(ctx.url)

      //#create-bytearray-sink
      val jmsSink: Sink[Array[Byte], Future[Done]] = JmsProducer.bytesSink(
        JmsProducerSettings(connectionFactory).withQueue("test")
      )
      //#create-bytearray-sink

      //#run-bytearray-sink
      val in = "ThisIsATest".getBytes(Charset.forName("UTF-8"))
      Source.single(in).runWith(jmsSink)
      //#run-bytearray-sink

      //#create-bytearray-source
      val jmsSource: Source[Array[Byte], KillSwitch] = JmsConsumer.bytesSource(
        JmsConsumerSettings(connectionFactory).withQueue("test")
      )
      //#create-bytearray-source

      //#run-bytearray-source
      val result = jmsSource.take(1).runWith(Sink.head)
      //#run-bytearray-source

      result.futureValue shouldEqual in
    }

    "publish and consume map through a queue" in withServer() { ctx =>
      val connectionFactory = new ActiveMQConnectionFactory(ctx.url)

      //#create-map-sink
      val jmsSink: Sink[Map[String, Any], Future[Done]] = JmsProducer.mapSink(
        JmsProducerSettings(connectionFactory).withQueue("test")
      )
      //#create-map-sink

      //#run-map-sink
      val input = List(
        Map[String, Any](
          "string" -> "value",
          "int value" -> 42,
          "double value" -> 43.toDouble,
          "short value" -> 7.toShort,
          "boolean value" -> true,
          "long value" -> 7.toLong,
          "bytearray" -> "AStringAsByteArray".getBytes(Charset.forName("UTF-8")),
          "byte" -> 1.toByte
        )
      )

      Source(input).runWith(jmsSink)
      //#run-map-sink

      //#create-map-source
      val jmsSource: Source[Map[String, Any], KillSwitch] = JmsConsumer.mapSource(
        JmsConsumerSettings(connectionFactory).withQueue("test")
      )
      //#create-map-source

      //#run-map-source
      val result = jmsSource.take(1).runWith(Sink.seq)
      //#run-map-source

      result.futureValue.zip(input).foreach {
        case (out, in) =>
          out("string") shouldEqual in("string")
          out("int value") shouldEqual in("int value")
          out("double value") shouldEqual in("double value")
          out("short value") shouldEqual in("short value")
          out("boolean value") shouldEqual in("boolean value")
          out("long value") shouldEqual in("long value")
          out("byte") shouldEqual in("byte")

          val outBytes = out("bytearray").asInstanceOf[Array[Byte]]
          new String(outBytes, Charset.forName("UTF-8")) shouldBe "AStringAsByteArray"
      }
    }

    "publish and consume JMS text messages with properties through a queue" in withServer() { ctx =>
      val connectionFactory = new ActiveMQConnectionFactory(ctx.url)

      val jmsSink: Sink[JmsTextMessage, Future[Done]] = JmsProducer(
        JmsProducerSettings(connectionFactory).withQueue("numbers")
      )

      //#create-messages-with-properties
      val msgsIn = (1 to 10).toList.map { n =>
        JmsTextMessage(n.toString)
          .withProperty("Number", n)
          .withProperty("IsOdd", n % 2 == 1)
          .withProperty("IsEven", n % 2 == 0)
      }
      //#create-messages-with-properties

      Source(msgsIn).runWith(jmsSink)

      //#create-jms-source
      val jmsSource: Source[Message, KillSwitch] = JmsConsumer(
        JmsConsumerSettings(connectionFactory).withBufferSize(10).withQueue("numbers")
      )
      //#create-jms-source

      //#run-jms-source
      val result: Future[Seq[Message]] = jmsSource.take(msgsIn.size).runWith(Sink.seq)
      //#run-jms-source

      // The sent message and the receiving one should have the same properties
      result.futureValue.zip(msgsIn).foreach {
        case (out, in) =>
          out.getIntProperty("Number") shouldEqual in.properties("Number")
          out.getBooleanProperty("IsOdd") shouldEqual in.properties("IsOdd")
          out.getBooleanProperty("IsEven") shouldEqual in.properties("IsEven")
      }
    }

    "publish and consume JMS text messages with header through a queue" in withServer() { ctx =>
      val connectionFactory = new ActiveMQConnectionFactory(ctx.url)

      //#create-jms-sink
      val jmsSink: Sink[JmsTextMessage, Future[Done]] = JmsProducer(
        JmsProducerSettings(connectionFactory).withQueue("numbers")
      )
      //#create-jms-sink

      //#create-messages-with-headers
      val msgsIn = (1 to 10).toList.map { n =>
        JmsTextMessage(n.toString)
          .withHeader(JmsType("type"))
          .withHeader(JmsCorrelationId("correlationId"))
          .withHeader(JmsReplyTo.queue("test-reply"))
          .withHeader(JmsTimeToLive(FiniteDuration(999, TimeUnit.SECONDS)))
          .withHeader(JmsPriority(2))
          .withHeader(JmsDeliveryMode(DeliveryMode.NON_PERSISTENT))
      }
      //#create-messages-with-headers

      Source(msgsIn).runWith(jmsSink)

      val jmsSource: Source[Message, KillSwitch] = JmsConsumer(
        JmsConsumerSettings(connectionFactory).withBufferSize(10).withQueue("numbers")
      )

      val result: Future[Seq[Message]] = jmsSource.take(msgsIn.size).runWith(Sink.seq)

      // The sent message and the receiving one should have the same properties
      result.futureValue.foreach { outMsg =>
        outMsg.getJMSType shouldBe "type"
        outMsg.getJMSCorrelationID shouldBe "correlationId"
        outMsg.getJMSReplyTo.asInstanceOf[ActiveMQQueue].getQueueName shouldBe "test-reply"
        outMsg.getJMSExpiration should not be 0
        outMsg.getJMSPriority shouldBe 2
        outMsg.getJMSDeliveryMode shouldBe DeliveryMode.NON_PERSISTENT
      }
    }

    "publish and consume JMS text messages through a queue with custom queue creator " in withServer() { ctx =>
      val connectionFactory = new ActiveMQConnectionFactory(ctx.url)
      // custom queue creator generating a queue other than the name specified
      def createQueue(destinationName: String): Session => javax.jms.Queue = { (session: Session) =>
        val amqSession = session.asInstanceOf[ActiveMQSession]
        amqSession.createQueue(s"my-$destinationName")
      }
      def createQueu2(destinationName: String): Session => javax.jms.Queue = { (session: Session) =>
        val amqSession = session.asInstanceOf[ActiveMQSession]
        amqSession.createQueue(s"my-$destinationName")
      }

      val jmsSink: Sink[JmsTextMessage, Future[Done]] = JmsProducer(
        JmsProducerSettings(connectionFactory)
          .withDestination(CustomDestination("custom-numbers", createQueu2("custom-numbers")))
      )

      val msgsIn: Seq[JmsTextMessage] = (1 to 10).toList.map { n =>
        JmsTextMessage(n.toString)
      }

      Source(msgsIn).runWith(jmsSink)

      //#create-custom-jms-queue-source
      val jmsSource: Source[Message, KillSwitch] = JmsConsumer(
        JmsConsumerSettings(connectionFactory)
          .withBufferSize(10)
          .withDestination(CustomDestination("custom-numbers", createQueu2("custom-numbers")))
      )
      //#create-custom-jms-queue-source

      val result: Future[Seq[Message]] = jmsSource.take(msgsIn.size).runWith(Sink.seq)

      // The sent message and the receiving one should have the same properties
      result.futureValue.zip(msgsIn).foreach {
        case (out, in) =>
          out.asInstanceOf[TextMessage].getText shouldEqual in.body
      }
    }

    "publish JMS text messages with properties through a queue and consume them with a selector" in withServer() {
      ctx =>
        val connectionFactory = new ActiveMQConnectionFactory(ctx.url)

        val jmsSink: Sink[JmsTextMessage, Future[Done]] = JmsProducer(
          JmsProducerSettings(connectionFactory).withQueue("numbers")
        )

        val msgsIn = (1 to 10).toList.map { n =>
          JmsTextMessage(n.toString)
            .withProperty("Number", n)
            .withProperty("IsOdd", n % 2 == 1)
            .withProperty("IsEven", n % 2 == 0)
        }
        Source(msgsIn).runWith(jmsSink)

        //#create-jms-source-with-selector
        val jmsSource = JmsConsumer(
          JmsConsumerSettings(connectionFactory).withBufferSize(10).withQueue("numbers").withSelector("IsOdd = TRUE")
        )
        //#create-jms-source-with-selector

        //#assert-only-odd-messages-received
        val oddMsgsIn = msgsIn.filter(msg => msg.body.toInt % 2 == 1)
        val result = jmsSource.take(oddMsgsIn.size).runWith(Sink.seq)
        // We should have only received the odd numbers in the list
        result.futureValue.zip(oddMsgsIn).foreach {
          case (out, in) =>
            out.getIntProperty("Number") shouldEqual in.properties("Number")
            out.getBooleanProperty("IsOdd") shouldEqual in.properties("IsOdd")
            out.getBooleanProperty("IsEven") shouldEqual in.properties("IsEven")
            // Make sure we are only receiving odd numbers
            out.getIntProperty("Number") % 2 shouldEqual 1
        }
      //#assert-only-odd-messages-received
    }

    "applying backpressure when the consumer is slower than the producer" in withServer() { ctx =>
      val connectionFactory = new ActiveMQConnectionFactory(ctx.url)
      val in = List("a", "b", "c")
      Source(in).runWith(JmsProducer.textSink(JmsProducerSettings(connectionFactory).withQueue("test")))

      val result = JmsConsumer
        .textSource(JmsConsumerSettings(connectionFactory).withBufferSize(1).withQueue("test"))
        .throttle(1, 1.second, 1, ThrottleMode.shaping)
        .take(in.size)
        .runWith(Sink.seq)

      result.futureValue shouldEqual in
    }

    "disconnection should fail the stage" in withServer() { ctx =>
      val connectionFactory = new ActiveMQConnectionFactory(ctx.url)
      val result = JmsConsumer(JmsConsumerSettings(connectionFactory).withQueue("test")).runWith(Sink.seq)
      Thread.sleep(500)
      ctx.broker.stop()
      result.failed.futureValue shouldBe an[JMSException]
    }

    "publish and consume elements through a topic with custom topic creator" in withServer() { ctx =>
      import system.dispatcher

      def createTopic(destinationName: String): Session => javax.jms.Topic = { (session: Session) =>
        val amqSession = session.asInstanceOf[ActiveMQSession]
        amqSession.createTopic(s"my-$destinationName")
      }

      val connectionFactory = new ActiveMQConnectionFactory(ctx.url)

      //#create-custom-jms-topic-sink
      val jmsTopicSink: Sink[String, Future[Done]] = JmsProducer.textSink(
        JmsProducerSettings(connectionFactory)
          .withDestination(CustomDestination("topic", createTopic("topic")))
      )
      //#create-custom-jms-topic-sink
      val jmsTopicSink2: Sink[String, Future[Done]] = JmsProducer.textSink(
        JmsProducerSettings(connectionFactory)
          .withDestination(CustomDestination("topic", createTopic("topic")))
      )

      val in = List("a", "b", "c", "d", "e", "f", "g", "h", "i", "j", "k")
      val inNumbers = (1 to 10).map(_.toString)

      //#create-custom-jms-topic-source
      val jmsTopicSource: Source[String, KillSwitch] = JmsConsumer.textSource(
        JmsConsumerSettings(connectionFactory)
          .withBufferSize(10)
          .withDestination(CustomDestination("topic", createTopic("topic")))
      )
      //#create-custom-jms-topic-source
      val jmsSource2: Source[String, KillSwitch] = JmsConsumer.textSource(
        JmsConsumerSettings(connectionFactory)
          .withBufferSize(10)
          .withDestination(CustomDestination("topic", createTopic("topic")))
      )

      val expectedSize = in.size + inNumbers.size

      val result1 = jmsTopicSource.take(expectedSize).runWith(Sink.seq).map(_.sorted)
      val result2 = jmsSource2.take(expectedSize).runWith(Sink.seq).map(_.sorted)

      //We wait a little to be sure that the source is connected
      Thread.sleep(500)

      Source(in).runWith(jmsTopicSink)

      Source(inNumbers).runWith(jmsTopicSink2)

      val expectedList: List[String] = in ++ inNumbers
      result1.futureValue shouldEqual expectedList.sorted
      result2.futureValue shouldEqual expectedList.sorted
    }

    "publish and consume elements through a topic " in withServer() { ctx =>
      import system.dispatcher

      val connectionFactory = new ActiveMQConnectionFactory(ctx.url)

      //#create-topic-sink
      val jmsTopicSink: Sink[String, Future[Done]] = JmsProducer.textSink(
        JmsProducerSettings(connectionFactory).withTopic("topic")
      )
      //#create-topic-sink
      val jmsTopicSink2: Sink[String, Future[Done]] = JmsProducer.textSink(
        JmsProducerSettings(connectionFactory).withTopic("topic")
      )

      val in = List("a", "b", "c", "d", "e", "f", "g", "h", "i", "j", "k")
      val inNumbers = (1 to 10).map(_.toString)

      //#create-topic-source
      val jmsTopicSource: Source[String, KillSwitch] = JmsConsumer.textSource(
        JmsConsumerSettings(connectionFactory).withBufferSize(10).withTopic("topic")
      )
      //#create-topic-source
      val jmsSource2: Source[String, KillSwitch] = JmsConsumer.textSource(
        JmsConsumerSettings(connectionFactory).withBufferSize(10).withTopic("topic")
      )

      val expectedSize = in.size + inNumbers.size
      //#run-topic-source
      val result1 = jmsTopicSource.take(expectedSize).runWith(Sink.seq).map(_.sorted)
      val result2 = jmsSource2.take(expectedSize).runWith(Sink.seq).map(_.sorted)
      //#run-topic-source

      //We wait a little to be sure that the source is connected
      Thread.sleep(500)

      //#run-topic-sink
      Source(in).runWith(jmsTopicSink)
      //#run-topic-sink
      Source(inNumbers).runWith(jmsTopicSink2)

      val expectedList: List[String] = in ++ inNumbers
      result1.futureValue shouldEqual expectedList.sorted
      result2.futureValue shouldEqual expectedList.sorted
    }

    "publish and consume JMS text messages through a queue with client ack" in withServer() { ctx =>
      val connectionFactory = new ActiveMQConnectionFactory(ctx.url)

      val jmsSink: Sink[JmsTextMessage, Future[Done]] = JmsProducer(
        JmsProducerSettings(connectionFactory).withQueue("numbers")
      )

      val msgsIn = (1 to 10).toList.map { n =>
        JmsTextMessage(n.toString)
      }

      Source(msgsIn).runWith(jmsSink)

      //#create-jms-source-client-ack
      val jmsSource: Source[Message, KillSwitch] = JmsConsumer(
        JmsConsumerSettings(connectionFactory)
          .withQueue("numbers")
          .withAcknowledgeMode(AcknowledgeMode.ClientAcknowledge)
      )
      //#create-jms-source-client-ack

      //#run-jms-source-with-ack
      val result = jmsSource
        .map {
          case textMessage: TextMessage =>
            val text = textMessage.getText
            textMessage.acknowledge()
            text
        }
        .take(msgsIn.size)
        .runWith(Sink.seq)
      //#run-jms-source-with-ack

      result.futureValue shouldEqual msgsIn.map(_.body)

      // all messages were acknowledged before
      jmsSource
        .takeWithin(5.seconds)
        .runWith(Sink.seq)
        .futureValue shouldBe empty
    }

    "publish and consume JMS text messages through a queue without acknowledgingg them" in withServer() { ctx =>
      val connectionFactory = new ActiveMQConnectionFactory(ctx.url)

      val jmsSink: Sink[JmsTextMessage, Future[Done]] = JmsProducer(
        JmsProducerSettings(connectionFactory).withQueue("numbers")
      )

      val msgsIn = (1 to 10).toList.map { n =>
        JmsTextMessage(n.toString)
      }

      Source(msgsIn).runWith(jmsSink)

      val jmsSource: Source[Message, KillSwitch] = JmsConsumer(
        JmsConsumerSettings(connectionFactory)
          .withBufferSize(10)
          .withQueue("numbers")
          .withAcknowledgeMode(AcknowledgeMode.ClientAcknowledge)
      )

      val result = jmsSource
        .take(msgsIn.size)
        .map {
          case textMessage: TextMessage =>
            textMessage.getText
        }
        .runWith(Sink.seq)

      result.futureValue shouldEqual msgsIn.map(_.body)

      // messages were not acknowledged, may be delivered again
      jmsSource
        .takeWithin(5.seconds)
        .runWith(Sink.seq)
        .futureValue should not be empty
    }

    "sink successful completion" in withServer() { ctx =>
      val url: String = ctx.url
      val connectionFactory = new CachedConnectionFactory(url)

      val jmsSink: Sink[JmsTextMessage, Future[Done]] = JmsProducer(
        JmsProducerSettings(connectionFactory).withQueue("numbers")
      )

      val msgsIn = (1 to 10).toList.map { n =>
        JmsTextMessage(n.toString)
      }

      val completionFuture: Future[Done] = Source(msgsIn).runWith(jmsSink)
      completionFuture.futureValue shouldBe Done
      // make sure connection was closed
      connectionFactory.cachedConnection.isClosed shouldBe true
    }

    "sink exceptional completion" in withServer() { ctx =>
      val url: String = ctx.url
      val connectionFactory = new CachedConnectionFactory(url)

      val jmsSink: Sink[JmsTextMessage, Future[Done]] = JmsProducer(
        JmsProducerSettings(connectionFactory).withQueue("numbers")
      )

      val completionFuture: Future[Done] = Source
        .failed[JmsTextMessage](new RuntimeException("Simulated error"))
        .runWith(jmsSink)
      completionFuture.failed.futureValue shouldBe an[RuntimeException]
      // make sure connection was closed
      connectionFactory.cachedConnection.isClosed shouldBe true
    }

    "sink disconnect exceptional completion" in withServer() { ctx =>
      import system.dispatcher

      val url: String = ctx.url
      val connectionFactory = new CachedConnectionFactory(url)
      val brokerStop = new CountDownLatch(1)

      val jmsSink: Sink[JmsTextMessage, Future[Done]] = JmsProducer(
        JmsProducerSettings(connectionFactory).withQueue("numbers")
      )

      val completionFuture: Future[Done] = Source(0 to 10)
        .mapAsync(1)(
          n =>
            Future {
              Thread.sleep(500)
              brokerStop.await()
              JmsTextMessage(n.toString)
          }
        )
        .runWith(jmsSink)

      ctx.broker.stop()
      brokerStop.countDown()

      completionFuture.failed.futureValue shouldBe a[JMSException]
      // connection was not yet initialized before broker stop
      connectionFactory.cachedConnection shouldBe null
    }

    "ensure no message loss when stopping a stream" in withServer() { ctx =>
      val connectionFactory = new ActiveMQConnectionFactory(ctx.url)

      val jmsSink: Sink[JmsTextMessage, Future[Done]] = JmsProducer(
        JmsProducerSettings(connectionFactory).withQueue("numbers")
      )

      val (publishKillSwitch, publishedData) = Source
        .unfold(1)(n => Some(n + 1 -> n))
        .throttle(15, 1.second, 2, ThrottleMode.shaping) // Higher than consumption rate.
        .viaMat(KillSwitches.single)(Keep.right)
        .alsoTo(Flow[Int].map(n => JmsTextMessage(n.toString).withProperty("Number", n)).to(jmsSink))
        .toMat(Sink.seq)(Keep.both)
        .run()

      val jmsSource: Source[Message, KillSwitch] = JmsConsumer(
        JmsConsumerSettings(connectionFactory).withSessionCount(5).withBufferSize(5).withQueue("numbers")
      )

      val resultQueue = new LinkedBlockingQueue[String]()

      val (killSwitch, streamDone) = jmsSource
        .throttle(10, 1.second, 2, ThrottleMode.shaping)
        .toMat(Sink.foreach(msg => resultQueue.add(msg.asInstanceOf[TextMessage].getText)))(Keep.both)
        .run()

      // Need to wait for the stream to have started and running for sometime.
      Thread.sleep(2000)

      killSwitch.shutdown()

      streamDone.futureValue shouldBe Done

      // Keep publishing for another 2 seconds to make sure we killed the consumption mid-stream.
      Thread.sleep(2000)

      publishKillSwitch.shutdown()
      val numsIn = publishedData.futureValue

      // Ensure we break the stream while reading, not all input should have been read.
      resultQueue.size should be < numsIn.size

      val killSwitch2 = jmsSource
        .to(Sink.foreach(msg => resultQueue.add(msg.asInstanceOf[TextMessage].getText)))
        .run()

      val resultList = new mutable.ArrayBuffer[String](numsIn.size)

      @tailrec
      def keepPolling(): Unit =
        Option(resultQueue.poll(2, TimeUnit.SECONDS)) match {
          case Some(entry) =>
            resultList += entry
            keepPolling()
          case None =>
        }

      keepPolling()

      killSwitch2.shutdown()

      resultList.sortBy(_.toInt) should contain theSameElementsAs numsIn.map(_.toString)
    }

    "lose some elements when aborting a stream" in withServer() { ctx =>
      val connectionFactory = new ActiveMQConnectionFactory(ctx.url)

      val jmsSink: Sink[JmsTextMessage, Future[Done]] = JmsProducer(
        JmsProducerSettings(connectionFactory).withQueue("numbers")
      )

      val (publishKillSwitch, publishedData) = Source
        .unfold(1)(n => Some(n + 1 -> n))
        .throttle(15, 1.second, 2, ThrottleMode.shaping) // Higher than consumption rate.
        .viaMat(KillSwitches.single)(Keep.right)
        .alsoTo(Flow[Int].map(n => JmsTextMessage(n.toString).withProperty("Number", n)).to(jmsSink))
        .toMat(Sink.seq)(Keep.both)
        .run()

      val jmsSource: Source[AckEnvelope, KillSwitch] = JmsConsumer.ackSource(
        JmsConsumerSettings(connectionFactory).withSessionCount(5).withBufferSize(5).withQueue("numbers")
      )

      val resultQueue = new LinkedBlockingQueue[String]()

      val (killSwitch, streamDone) = jmsSource
        .throttle(10, 1.second, 2, ThrottleMode.shaping)
        .toMat(
          Sink.foreach { env =>
            resultQueue.add(env.message.asInstanceOf[TextMessage].getText)
            env.acknowledge()
          }
        )(Keep.both)
        .run()

      // Need to wait for the stream to have started and running for sometime.
      Thread.sleep(2000)

      val ex = new Exception("Test exception")
      killSwitch.abort(ex)

      import system.dispatcher
      val resultTry = streamDone.map(Success(_)).recover { case e => Failure(e) }.futureValue

      // Keep publishing for another 2 seconds to make sure we killed the consumption mid-stream.
      Thread.sleep(2000)

      publishKillSwitch.shutdown()
      val numsIn = publishedData.futureValue

      // Ensure we break the stream while reading, not all input should have been read.
      resultQueue.size should be < numsIn.size
      resultTry shouldBe Failure(ex)

      val killSwitch2 = jmsSource
        .to(
          Sink.foreach { env =>
            resultQueue.add(env.message.asInstanceOf[TextMessage].getText)
            env.acknowledge()
          }
        )
        .run()

      val resultList = new mutable.ArrayBuffer[String](numsIn.size)

      @tailrec
      def keepPolling(): Unit =
        Option(resultQueue.poll(2, TimeUnit.SECONDS)) match {
          case Some(entry) =>
            resultList += entry
            keepPolling()
          case None =>
        }

      keepPolling()

      killSwitch2.shutdown()

      // We may have lost some messages here, but most of them should have arrived.
      resultList.size should be > (numsIn.size / 2)
      resultList.size should be < numsIn.size
      resultList.size shouldBe resultList.toSet.size // no duplicates
    }

    "browse" in withServer() { ctx =>
      val connectionFactory = new ActiveMQConnectionFactory(ctx.url)
      val in = List(1 to 100).map(_.toString())

      withClue("write some messages") {
        Source(in)
          .runWith(JmsProducer.textSink(JmsProducerSettings(connectionFactory).withQueue("test")))
          .futureValue
      }

      withClue("browse the messages") {
        //#create-browse-source
        val browseSource: Source[Message, NotUsed] = JmsConsumer.browse(
          JmsBrowseSettings(connectionFactory).withQueue("test")
        )
        //#create-browse-source

        //#run-browse-source
        val result = browseSource.runWith(Sink.seq)
        //#run-browse-source

        result.futureValue.collect { case msg: TextMessage => msg.getText } shouldEqual in
      }

      withClue("browse the messages again") {
        // the messages should not have been consumed
        val result = JmsConsumer
          .browse(JmsBrowseSettings(connectionFactory).withQueue("test"))
          .collect { case msg: TextMessage => msg.getText }
          .runWith(Sink.seq)

        result.futureValue shouldEqual in
      }
    }

    "producer flow" in withServer() { ctx =>
      val connectionFactory = new ActiveMQConnectionFactory(ctx.url)

      //#create-flow-producer
      val flowSink: Flow[JmsMessage, JmsMessage, NotUsed] = JmsProducer.flow(
        JmsProducerSettings(connectionFactory).withQueue("test")
      )
      //#create-flow-producer

      //#run-flow-producer
      val input = (1 to 100).map(i => JmsTextMessage(i.toString))

      val result = Source(input)
        .via(flowSink)
        .runWith(Sink.seq)
      //#run-flow-producer

      result.futureValue should ===(input)
    }

<<<<<<< HEAD
    "accept message-defined destinations" in withServer() { ctx =>
      val connectionFactory = new ActiveMQConnectionFactory(ctx.url)

      //#run-directed-flow-producer
      val flowSink: Flow[JmsMessage, JmsMessage, NotUsed] =
        JmsProducer.flow(
          JmsProducerSettings(connectionFactory).withQueue("test")
        )

      val input = (1 to 100).map { i =>
        val queueName = if (i % 2 == 0) "even" else "odd"
        JmsTextMessage(i.toString).toQueue(queueName)
      }
      Source(input).via(flowSink).runWith(Sink.ignore)
      //#run-directed-flow-producer

      val jmsEvenSource: Source[String, KillSwitch] = JmsConsumer.textSource(
        JmsConsumerSettings(connectionFactory).withBufferSize(10).withQueue("even")
      )
      val jmsOddSource: Source[String, KillSwitch] = JmsConsumer.textSource(
        JmsConsumerSettings(connectionFactory).withBufferSize(10).withQueue("odd")
      )

      jmsEvenSource.take(input.size / 2).map(_.toInt).runWith(Sink.seq).futureValue shouldBe (2 to 100 by 2)
      jmsOddSource.take(input.size / 2).map(_.toInt).runWith(Sink.seq).futureValue shouldBe (1 to 99 by 2)
    }

    "fail if message destination is not defined" in {
      val connectionFactory = new ActiveMQConnectionFactory("localhost:1234")

      an[IllegalArgumentException] shouldBe thrownBy {
        JmsProducer.flow(JmsProducerSettings(connectionFactory))
      }
    }

=======
>>>>>>> f37c8d4f
    "publish and consume strings through a queue with multiple sessions" in withServer() { ctx =>
      val connectionFactory: javax.jms.ConnectionFactory = new ActiveMQConnectionFactory(ctx.url)

      val jmsSink: Sink[String, Future[Done]] = JmsProducer.textSink(
        JmsProducerSettings(connectionFactory).withQueue("test").withSessionCount(5)
      )

      val in = List("a", "b", "c", "d", "e", "f", "g", "h", "i", "j", "k")
      val sinkOut = Source(in).runWith(jmsSink)

      val jmsSource: Source[String, KillSwitch] = JmsConsumer.textSource(
        JmsConsumerSettings(connectionFactory).withSessionCount(5).withBufferSize(10).withQueue("test")
      )

      val result = jmsSource.take(in.size).runWith(Sink.seq)

      result.futureValue should contain allElementsOf in
    }

    "produce elements in order" in {
      val factory = mock[ConnectionFactory]
      val connection = mock[Connection]
      val session = mock[Session]
      val producer = mock[MessageProducer]
      val textMessage = mock[TextMessage]

      val delayedSend = new Answer[Unit] {
        override def answer(invocation: InvocationOnMock): Unit =
          Thread.sleep(ThreadLocalRandom.current().nextInt(1, 10))
      }

      when(factory.createConnection()).thenReturn(connection)
      when(connection.createSession(anyBoolean(), anyInt())).thenReturn(session)
      when(session.createProducer(any[javax.jms.Destination])).thenReturn(producer)
      when(session.createTextMessage(anyString())).thenReturn(textMessage)
      when(producer.send(any[Message], anyInt(), anyInt(), anyLong())).thenAnswer(delayedSend)

      val in = (1 to 50).map(i => JmsTextMessage(i.toString))
      val jmsFlow = JmsProducer.flow[JmsTextMessage](JmsProducerSettings(factory).withQueue("test").withSessionCount(8))

      val result = Source(in).via(jmsFlow).toMat(Sink.seq)(Keep.right).run()

      result.futureValue shouldEqual in
    }

    "fail fast on the first failing send" in {
      val factory = mock[ConnectionFactory]
      val connection = mock[Connection]
      val session = mock[Session]
      val producer = mock[MessageProducer]
      val errorLatch = new CountDownLatch(3)

      when(factory.createConnection()).thenReturn(connection)
      when(connection.createSession(anyBoolean(), anyInt())).thenReturn(session)
      when(session.createProducer(any[javax.jms.Destination])).thenReturn(producer)

      val messages = (1 to 10).map(i => mock[TextMessage] -> i).toMap
      messages.foreach {
        case (msg, i) => when(session.createTextMessage(i.toString)).thenReturn(msg)
      }

      val failOnFifthAndDelayFourthItem = new Answer[Unit] {
        override def answer(invocation: InvocationOnMock): Unit = {
<<<<<<< HEAD
          val msgNo = messages(invocation.getArgument[TextMessage](1))
=======
          val msgNo = messages(invocation.getArgument[TextMessage](0))
>>>>>>> f37c8d4f
          msgNo match {
            case 1 | 2 | 3 =>
              errorLatch.countDown() // first three sends work...
            case 4 =>
              Thread.sleep(5000) // this one gets delayed...
            case 5 =>
              errorLatch.await()
              throw new RuntimeException("Mocked send failure") // this one fails.
            case _ => ()
          }
        }
      }
<<<<<<< HEAD
      when(producer.send(any[javax.jms.Destination], any[Message], anyInt(), anyInt(), anyLong()))
        .thenAnswer(failOnFifthAndDelayFourthItem)
=======
      when(producer.send(any[Message], anyInt(), anyInt(), anyLong())).thenAnswer(failOnFifthAndDelayFourthItem)
>>>>>>> f37c8d4f

      val in = (1 to 10).map(i => JmsTextMessage(i.toString))
      val done = new JmsTextMessage("done")
      val jmsFlow = JmsProducer.flow[JmsTextMessage](JmsProducerSettings(factory).withQueue("test").withSessionCount(8))
      val result = Source(in).via(jmsFlow).recover { case _ => done }.toMat(Sink.seq)(Keep.right).run()

      // expect send failure on no 5. to cause immediate stream failure (after no. 1, 2 and 3),
      // even though no 4. is still in-flight.
      result.futureValue shouldEqual in.take(3) :+ done
    }
  }

  "publish and subscribe with a durable subscription" in withServer() { ctx =>
    val producerConnectionFactory = new ActiveMQConnectionFactory(ctx.url)
    //#create-connection-factory-with-client-id
    val consumerConnectionFactory = new ActiveMQConnectionFactory(ctx.url)
    consumerConnectionFactory.setClientID(getClass.getSimpleName)
    //#create-connection-factory-with-client-id

    val jmsTopicSink: Sink[String, Future[Done]] = JmsProducer.textSink(
      JmsProducerSettings(producerConnectionFactory).withTopic("topic")
    )

    val in = List("a", "b", "c", "d", "e", "f", "g", "h", "i", "j", "k")

    //#create-durable-topic-source
    val jmsTopicSource = JmsConsumer.textSource(
      JmsConsumerSettings(consumerConnectionFactory)
        .withDurableTopic("topic", "durable-test")
    )
    //#create-durable-topic-source

    //#run-durable-topic-source
    val result = jmsTopicSource.take(in.size).runWith(Sink.seq)
    //#run-durable-topic-source

    // We wait a little to be sure that the source is connected
    Thread.sleep(500)

    Source(in).runWith(jmsTopicSink)

    result.futureValue shouldEqual in
  }
}<|MERGE_RESOLUTION|>--- conflicted
+++ resolved
@@ -31,7 +31,7 @@
 
 class JmsConnectorsSpec extends JmsSpec with MockitoSugar {
 
-  override implicit val patienceConfig: PatienceConfig = PatienceConfig(2.minutes)
+  override implicit val patienceConfig = PatienceConfig(2.minutes)
 
   "The JMS Connectors" should {
     "publish and consume strings through a queue" in withServer() { ctx =>
@@ -789,44 +789,6 @@
       result.futureValue should ===(input)
     }
 
-<<<<<<< HEAD
-    "accept message-defined destinations" in withServer() { ctx =>
-      val connectionFactory = new ActiveMQConnectionFactory(ctx.url)
-
-      //#run-directed-flow-producer
-      val flowSink: Flow[JmsMessage, JmsMessage, NotUsed] =
-        JmsProducer.flow(
-          JmsProducerSettings(connectionFactory).withQueue("test")
-        )
-
-      val input = (1 to 100).map { i =>
-        val queueName = if (i % 2 == 0) "even" else "odd"
-        JmsTextMessage(i.toString).toQueue(queueName)
-      }
-      Source(input).via(flowSink).runWith(Sink.ignore)
-      //#run-directed-flow-producer
-
-      val jmsEvenSource: Source[String, KillSwitch] = JmsConsumer.textSource(
-        JmsConsumerSettings(connectionFactory).withBufferSize(10).withQueue("even")
-      )
-      val jmsOddSource: Source[String, KillSwitch] = JmsConsumer.textSource(
-        JmsConsumerSettings(connectionFactory).withBufferSize(10).withQueue("odd")
-      )
-
-      jmsEvenSource.take(input.size / 2).map(_.toInt).runWith(Sink.seq).futureValue shouldBe (2 to 100 by 2)
-      jmsOddSource.take(input.size / 2).map(_.toInt).runWith(Sink.seq).futureValue shouldBe (1 to 99 by 2)
-    }
-
-    "fail if message destination is not defined" in {
-      val connectionFactory = new ActiveMQConnectionFactory("localhost:1234")
-
-      an[IllegalArgumentException] shouldBe thrownBy {
-        JmsProducer.flow(JmsProducerSettings(connectionFactory))
-      }
-    }
-
-=======
->>>>>>> f37c8d4f
     "publish and consume strings through a queue with multiple sessions" in withServer() { ctx =>
       val connectionFactory: javax.jms.ConnectionFactory = new ActiveMQConnectionFactory(ctx.url)
 
@@ -890,11 +852,7 @@
 
       val failOnFifthAndDelayFourthItem = new Answer[Unit] {
         override def answer(invocation: InvocationOnMock): Unit = {
-<<<<<<< HEAD
-          val msgNo = messages(invocation.getArgument[TextMessage](1))
-=======
           val msgNo = messages(invocation.getArgument[TextMessage](0))
->>>>>>> f37c8d4f
           msgNo match {
             case 1 | 2 | 3 =>
               errorLatch.countDown() // first three sends work...
@@ -907,12 +865,7 @@
           }
         }
       }
-<<<<<<< HEAD
-      when(producer.send(any[javax.jms.Destination], any[Message], anyInt(), anyInt(), anyLong()))
-        .thenAnswer(failOnFifthAndDelayFourthItem)
-=======
       when(producer.send(any[Message], anyInt(), anyInt(), anyLong())).thenAnswer(failOnFifthAndDelayFourthItem)
->>>>>>> f37c8d4f
 
       val in = (1 to 10).map(i => JmsTextMessage(i.toString))
       val done = new JmsTextMessage("done")
