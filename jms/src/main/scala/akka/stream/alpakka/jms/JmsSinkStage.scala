--- conflicted
+++ resolved
@@ -23,14 +23,9 @@
   override protected def initialAttributes: Attributes =
     ActorAttributes.dispatcher("akka.stream.default-blocking-io-dispatcher")
 
-<<<<<<< HEAD
-  def createLogic(inheritedAttributes: Attributes): GraphStageLogic =
-    new GraphStageLogic(shape) with JmsConnector {
-=======
   override def createLogicAndMaterializedValue(inheritedAttributes: Attributes): (GraphStageLogic, Future[Done]) = {
     val completionPromise = Promise[Done]()
     val logic = new GraphStageLogic(shape) with JmsConnector {
->>>>>>> b4efd2cc
 
       private var jmsProducer: MessageProducer = _
       private var jmsSession: JmsSession = _
@@ -160,14 +155,10 @@
         }
       }
 
-<<<<<<< HEAD
-      override def postStop(): Unit = jmsSessions.foreach(_.closeSession())
-=======
       override def postStop(): Unit = {
         if (!completionPromise.isCompleted) completionPromise.tryFailure(new AbruptStageTerminationException(this))
-        Option(jmsSession).foreach(_.closeSession())
+        jmsSessions.foreach(_.closeSession())
       }
->>>>>>> b4efd2cc
     }
 
     (logic, completionPromise.future)
