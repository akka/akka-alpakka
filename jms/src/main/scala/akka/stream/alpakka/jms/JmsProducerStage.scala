--- conflicted
+++ resolved
@@ -11,9 +11,9 @@
 import akka.stream.stage._
 import akka.util.OptionVal
 
-import scala.concurrent.{Await, Future}
+import scala.concurrent.Future
+import scala.util.control.{NoStackTrace, NonFatal}
 import scala.util.{Failure, Success, Try}
-import scala.util.control.{NoStackTrace, NonFatal}
 
 private[jms] final class JmsProducerStage[A <: JmsMessage](settings: JmsProducerSettings)
     extends GraphStage[FlowShape[A, A]] {
@@ -46,15 +46,11 @@
 
       protected def jmsSettings: JmsProducerSettings = settings
 
-      override def preStart(): Unit = initSessionAsync(executionContext(inheritedAttributes))
-
-<<<<<<< HEAD
       override def preStart(): Unit = {
         ec = executionContext(inheritedAttributes)
-        val sessionsFuture = createConnectionAndSessions(onConnectionFailure = e => fail.invoke(e))
-        jmsSessions = Await.result(sessionsFuture, settings.connectionRetrySettings.maxWaitTime)
-        jmsSessions.foreach(jmsSession => jmsProducers.enqueue(JmsMessageProducer(jmsSession, settings)))
-=======
+        initSessionAsync(withReconnect = false)
+      }
+
       override protected def onSessionOpened(jmsSession: JmsProducerSession): Unit = {
         jmsProducers.enqueue(JmsMessageProducer(jmsSession, settings))
         // startup situation: while producer pool was empty, the out port might have pulled. If so, pull from in port.
@@ -63,7 +59,6 @@
         if (isAvailable(out)) {
           pullIfNeeded()
         }
->>>>>>> 989e364e
       }
 
       setHandler(out, new OutHandler {
