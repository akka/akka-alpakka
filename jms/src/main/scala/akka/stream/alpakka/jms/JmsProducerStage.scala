/*
 * Copyright (C) 2016-2018 Lightbend Inc. <http://www.lightbend.com>
 */

package akka.stream.alpakka.jms

import akka.stream.ActorAttributes.SupervisionStrategy
import akka.stream._
import akka.stream.alpakka.jms.JmsProducerStage._
import akka.stream.impl.{Buffer, ReactiveStreamsCompliance}
import akka.stream.stage._
import akka.util.OptionVal
<<<<<<< HEAD
=======
import javax.jms
import javax.jms.{Connection, Session}
>>>>>>> f37c8d4f

import scala.concurrent.Future
import scala.util.{Failure, Success, Try}
import scala.util.control.{NoStackTrace, NonFatal}

private[jms] final class JmsProducerStage[A <: JmsMessage](settings: JmsProducerSettings)
    extends GraphStage[FlowShape[A, A]] {

  private val in = Inlet[A]("JmsProducer.in")
  private val out = Outlet[A]("JmsProducer.out")

  override def shape: FlowShape[A, A] = FlowShape.of(in, out)

  override protected def initialAttributes: Attributes =
    ActorAttributes.dispatcher("akka.stream.default-blocking-io-dispatcher")

  override def createLogic(inheritedAttributes: Attributes): GraphStageLogic =
<<<<<<< HEAD
    new GraphStageLogic(shape) with JmsProducerConnector {
=======
    new GraphStageLogic(shape) with JmsConnector {
>>>>>>> f37c8d4f

      /*
       * NOTE: the following code is heavily inspired by akka.stream.impl.fusing.MapAsync
       *
       * To get a condensed view of what the buffers and handler behavior is about, have a look there too.
       */
<<<<<<< HEAD

      private lazy val decider = inheritedAttributes.mandatoryAttribute[SupervisionStrategy].decider

      // available producers for sending messages. Initially full, but might contain less elements if
      // messages are currently in-flight.
      private val jmsProducers: Buffer[JmsMessageProducer] = Buffer(settings.sessionCount, settings.sessionCount)

=======

      private lazy val decider = inheritedAttributes.mandatoryAttribute[SupervisionStrategy].decider

      // available producers for sending messages. Initially full, but might contain less elements if
      // messages are currently in-flight.
      private val jmsProducers: Buffer[JmsMessageProducer] = Buffer(settings.sessionCount, settings.sessionCount)

>>>>>>> f37c8d4f
      // in-flight messages with the producers that were used to send them.
      private val inFlightMessagesWithProducer: Buffer[Holder[A]] = Buffer(settings.sessionCount, settings.sessionCount)

      protected def jmsSettings: JmsProducerSettings = settings
<<<<<<< HEAD

      override def preStart(): Unit = initSessionAsync(executionContext(inheritedAttributes))

      override protected def onSessionOpened(jmsSession: JmsProducerSession): Unit = {
        jmsProducers.enqueue(JmsMessageProducer(jmsSession, settings))
        // startup situation: while producer pool was empty, the out port might have pulled. If so, pull from in port.
        // Note that a message might be already in-flight; that's fine since this stage pre-fetches message from
        // upstream anyway to increase throughput once the stream is started.
        if (isAvailable(out)) {
          pullIfNeeded()
        }
=======

      protected def createSession(connection: Connection, createDestination: Session => jms.Destination): JmsSession = {
        val session =
          connection.createSession(false, settings.acknowledgeMode.getOrElse(AcknowledgeMode.AutoAcknowledge).mode)
        new JmsSession(connection, session, createDestination(session), settings.destination.get)
      }

      override def preStart(): Unit = {
        jmsSessions = openSessions()
        jmsSessions.foreach(jmsSession => jmsProducers.enqueue(JmsMessageProducer(jmsSession, settings)))
        ec = executionContext(inheritedAttributes)
>>>>>>> f37c8d4f
      }

      setHandler(out, new OutHandler {
        override def onPull(): Unit = pushNextIfPossible()
      })

      setHandler(
        in,
        new InHandler {

          override def onUpstreamFinish(): Unit = if (inFlightMessagesWithProducer.isEmpty) completeStage()

          override def onPush(): Unit = {
            val elem: A = grab(in)
            // fetch a jms producer from the pool, and create a holder object to capture the in-flight message.
            val jmsProducer = jmsProducers.dequeue()
            val holder = new Holder(NotYetThere, futureCB, jmsProducer)
            inFlightMessagesWithProducer.enqueue(holder)

            // send the element asynchronously, notifying the holder of (successful or failed) completion.
            Future {
              jmsProducer.send(elem)
              elem
            }.onComplete(holder)(akka.dispatch.ExecutionContexts.sameThreadExecutionContext)

            // immediately ask for the next element if producers are available.
            pullIfNeeded()
          }
        }
      )

      override def postStop(): Unit = {
        jmsSessions.foreach(_.closeSession())
        jmsConnection.foreach(_.close)
      }

      private val futureCB = getAsyncCallback[Holder[A]](
        holder =>
          holder.elem match {
            case Success(_) => pushNextIfPossible() // on success, try to push out the new element.
            case Failure(ex) => handleFailure(ex, holder)
        }
      )

      private def pullIfNeeded(): Unit =
        if (jmsProducers.nonEmpty && !hasBeenPulled(in)) tryPull(in) // only pull if a producer is available in the pool.

      private def pushNextIfPossible(): Unit =
        if (inFlightMessagesWithProducer.isEmpty) {
          // no messages in flight, are we about to complete?
          if (isClosed(in)) completeStage() else pullIfNeeded()
        } else if (inFlightMessagesWithProducer.peek().elem eq NotYetThere) {
          // next message to be produced is still not there, we need to wait.
          pullIfNeeded()
        } else if (isAvailable(out)) {
          val holder = inFlightMessagesWithProducer.dequeue()
          holder.elem match {
            case Success(elem) =>
              push(out, elem)
              jmsProducers.enqueue(holder.jmsProducer) // put back jms producer to the pool.
              pullIfNeeded() // Ask for the next element.

            case Failure(NonFatal(ex)) => handleFailure(ex, holder)
          }
        }

      private def handleFailure(ex: Throwable, holder: Holder[A]): Unit =
        holder.supervisionDirectiveFor(decider, ex) match {
          case Supervision.Stop => failStage(ex) // fail only if supervision asks for it.
          case _ => pushNextIfPossible()
        }
    }
}

private[jms] object JmsProducerStage {

  val NotYetThere = Failure(new Exception with NoStackTrace)

  /*
   * NOTE: the following code is heavily inspired by akka.stream.impl.fusing.MapAsync
   *
   * To get a condensed view of what the Holder is about, have a look there too.
   */
  class Holder[A <: JmsMessage](var elem: Try[A], val cb: AsyncCallback[Holder[A]], val jmsProducer: JmsMessageProducer)
      extends (Try[A] => Unit) {

    // To support both fail-fast when the supervision directive is Stop
    // and not calling the decider multiple times, we need to cache the decider result and re-use that
    private var cachedSupervisionDirective: OptionVal[Supervision.Directive] = OptionVal.None

    def supervisionDirectiveFor(decider: Supervision.Decider, ex: Throwable): Supervision.Directive =
      cachedSupervisionDirective match {
        case OptionVal.Some(d) => d
        case OptionVal.None =>
          val d = decider(ex)
          cachedSupervisionDirective = OptionVal.Some(d)
          d
      }

    def setElem(t: Try[A]): Unit =
      elem = t match {
        case Success(null) => Failure[A](ReactiveStreamsCompliance.elementMustNotBeNullException)
        case other => other
      }

    override def apply(t: Try[A]): Unit = {
      // invoked on future completion: set the element, and call the stage's completion callback.
      setElem(t)
      cb.invoke(this)
    }
  }
}<|MERGE_RESOLUTION|>--- conflicted
+++ resolved
@@ -10,11 +10,8 @@
 import akka.stream.impl.{Buffer, ReactiveStreamsCompliance}
 import akka.stream.stage._
 import akka.util.OptionVal
-<<<<<<< HEAD
-=======
 import javax.jms
 import javax.jms.{Connection, Session}
->>>>>>> f37c8d4f
 
 import scala.concurrent.Future
 import scala.util.{Failure, Success, Try}
@@ -32,18 +29,13 @@
     ActorAttributes.dispatcher("akka.stream.default-blocking-io-dispatcher")
 
   override def createLogic(inheritedAttributes: Attributes): GraphStageLogic =
-<<<<<<< HEAD
-    new GraphStageLogic(shape) with JmsProducerConnector {
-=======
     new GraphStageLogic(shape) with JmsConnector {
->>>>>>> f37c8d4f
 
       /*
        * NOTE: the following code is heavily inspired by akka.stream.impl.fusing.MapAsync
        *
        * To get a condensed view of what the buffers and handler behavior is about, have a look there too.
        */
-<<<<<<< HEAD
 
       private lazy val decider = inheritedAttributes.mandatoryAttribute[SupervisionStrategy].decider
 
@@ -51,32 +43,10 @@
       // messages are currently in-flight.
       private val jmsProducers: Buffer[JmsMessageProducer] = Buffer(settings.sessionCount, settings.sessionCount)
 
-=======
-
-      private lazy val decider = inheritedAttributes.mandatoryAttribute[SupervisionStrategy].decider
-
-      // available producers for sending messages. Initially full, but might contain less elements if
-      // messages are currently in-flight.
-      private val jmsProducers: Buffer[JmsMessageProducer] = Buffer(settings.sessionCount, settings.sessionCount)
-
->>>>>>> f37c8d4f
       // in-flight messages with the producers that were used to send them.
       private val inFlightMessagesWithProducer: Buffer[Holder[A]] = Buffer(settings.sessionCount, settings.sessionCount)
 
       protected def jmsSettings: JmsProducerSettings = settings
-<<<<<<< HEAD
-
-      override def preStart(): Unit = initSessionAsync(executionContext(inheritedAttributes))
-
-      override protected def onSessionOpened(jmsSession: JmsProducerSession): Unit = {
-        jmsProducers.enqueue(JmsMessageProducer(jmsSession, settings))
-        // startup situation: while producer pool was empty, the out port might have pulled. If so, pull from in port.
-        // Note that a message might be already in-flight; that's fine since this stage pre-fetches message from
-        // upstream anyway to increase throughput once the stream is started.
-        if (isAvailable(out)) {
-          pullIfNeeded()
-        }
-=======
 
       protected def createSession(connection: Connection, createDestination: Session => jms.Destination): JmsSession = {
         val session =
@@ -88,7 +58,6 @@
         jmsSessions = openSessions()
         jmsSessions.foreach(jmsSession => jmsProducers.enqueue(JmsMessageProducer(jmsSession, settings)))
         ec = executionContext(inheritedAttributes)
->>>>>>> f37c8d4f
       }
 
       setHandler(out, new OutHandler {
