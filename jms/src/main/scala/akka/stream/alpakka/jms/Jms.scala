/*
 * Copyright (C) 2016-2018 Lightbend Inc. <http://www.lightbend.com>
 */

package akka.stream.alpakka.jms

import java.time.Duration
import java.util.concurrent.atomic.AtomicBoolean
import javax.jms
import javax.jms.{ConnectionFactory, Message}

case class AckEnvelope private[jms] (message: Message, private val jmsSession: JmsAckSession) {

  val processed = new AtomicBoolean(false)

  def acknowledge(): Unit = if (processed.compareAndSet(false, true)) jmsSession.ack(message)
}

case class TxEnvelope private[jms] (message: Message, private val jmsSession: JmsTxSession) {

  val processed = new AtomicBoolean(false)

  def commit(): Unit = if (processed.compareAndSet(false, true)) jmsSession.commit(this)

  def rollback(): Unit = if (processed.compareAndSet(false, true)) jmsSession.rollback(this)
}

sealed trait JmsSettings {
  def connectionFactory: ConnectionFactory
  def destination: Option[Destination]
  def credentials: Option[Credentials]
  def acknowledgeMode: Option[AcknowledgeMode]
  def sessionCount: Int
}

sealed trait Destination {
  val name: String
  val create: jms.Session => jms.Destination
}
final case class Topic(override val name: String) extends Destination {
  override val create: jms.Session => jms.Destination = session => session.createTopic(name)
}
final case class DurableTopic(name: String, subscriberName: String) extends Destination {
  override val create: jms.Session => jms.Destination = session => session.createTopic(name)
}
final case class DurableTopic(name: String, subscriberName: String) extends Destination {
  override val create: (jms.Session) => jms.Destination = session => session.createTopic(name)
}
final case class Queue(override val name: String) extends Destination {
  override val create: jms.Session => jms.Destination = session => session.createQueue(name)
}
final case class CustomDestination(override val name: String, override val create: jms.Session => jms.Destination)
    extends Destination

final class AcknowledgeMode(val mode: Int)

object AcknowledgeMode {
  val AutoAcknowledge: AcknowledgeMode = new AcknowledgeMode(jms.Session.AUTO_ACKNOWLEDGE)
  val ClientAcknowledge: AcknowledgeMode = new AcknowledgeMode(jms.Session.CLIENT_ACKNOWLEDGE)
  val DupsOkAcknowledge: AcknowledgeMode = new AcknowledgeMode(jms.Session.DUPS_OK_ACKNOWLEDGE)
  val SessionTransacted: AcknowledgeMode = new AcknowledgeMode(jms.Session.SESSION_TRANSACTED)
}

object JmsConsumerSettings {

  def create(connectionFactory: ConnectionFactory) = JmsConsumerSettings(connectionFactory)

}

final case class JmsConsumerSettings(connectionFactory: ConnectionFactory,
                                     destination: Option[Destination] = None,
                                     credentials: Option[Credentials] = None,
                                     sessionCount: Int = 1,
                                     bufferSize: Int = 100,
                                     selector: Option[String] = None,
                                     acknowledgeMode: Option[AcknowledgeMode] = None,
                                     durableName: Option[String] = None)
    extends JmsSettings {
  def withCredential(credentials: Credentials): JmsConsumerSettings = copy(credentials = Some(credentials))
  def withSessionCount(count: Int): JmsConsumerSettings = copy(sessionCount = count)
  def withBufferSize(size: Int): JmsConsumerSettings = copy(bufferSize = size)
  def withQueue(name: String): JmsConsumerSettings = copy(destination = Some(Queue(name)))
  def withTopic(name: String): JmsConsumerSettings = copy(destination = Some(Topic(name)))
<<<<<<< HEAD
  def withDurableTopic(name: String, subscriberName: String): JmsConsumerSettings =
=======
  def withDurableTopic(name: String, subscriberName: String) =
>>>>>>> f37c8d4f
    copy(destination = Some(DurableTopic(name, subscriberName)))
  def withDestination(destination: Destination): JmsConsumerSettings = copy(destination = Some(destination))
  def withSelector(selector: String): JmsConsumerSettings = copy(selector = Some(selector))
  def withAcknowledgeMode(acknowledgeMode: AcknowledgeMode): JmsConsumerSettings =
    copy(acknowledgeMode = Option(acknowledgeMode))
}

object JmsProducerSettings {

  def create(connectionFactory: ConnectionFactory) = JmsProducerSettings(connectionFactory)

}

final case class JmsProducerSettings(connectionFactory: ConnectionFactory,
                                     destination: Option[Destination] = None,
                                     credentials: Option[Credentials] = None,
                                     sessionCount: Int = 1,
                                     timeToLive: Option[Duration] = None,
                                     acknowledgeMode: Option[AcknowledgeMode] = None)
    extends JmsSettings {
  def withCredential(credentials: Credentials): JmsProducerSettings = copy(credentials = Some(credentials))
  def withSessionCount(count: Int): JmsProducerSettings = copy(sessionCount = count)
  def withQueue(name: String): JmsProducerSettings = copy(destination = Some(Queue(name)))
  def withTopic(name: String): JmsProducerSettings = copy(destination = Some(Topic(name)))
  def withDestination(destination: Destination): JmsProducerSettings = copy(destination = Some(destination))
  def withTimeToLive(ttl: Duration): JmsProducerSettings = copy(timeToLive = Some(ttl))
  def withAcknowledgeMode(acknowledgeMode: AcknowledgeMode): JmsProducerSettings =
    copy(acknowledgeMode = Option(acknowledgeMode))
}

final case class Credentials(username: String, password: String)

object JmsBrowseSettings {

  def create(connectionFactory: ConnectionFactory) = JmsBrowseSettings(connectionFactory)

}

final case class JmsBrowseSettings(connectionFactory: ConnectionFactory,
                                   destination: Option[Destination] = None,
                                   credentials: Option[Credentials] = None,
                                   selector: Option[String] = None,
                                   acknowledgeMode: Option[AcknowledgeMode] = None)
    extends JmsSettings {
  override val sessionCount = 1
  def withCredential(credentials: Credentials): JmsBrowseSettings = copy(credentials = Some(credentials))
  def withQueue(name: String): JmsBrowseSettings = copy(destination = Some(Queue(name)))
  def withDestination(destination: Destination): JmsBrowseSettings = copy(destination = Some(destination))
  def withSelector(selector: String): JmsBrowseSettings = copy(selector = Some(selector))
  def withAcknowledgeMode(acknowledgeMode: AcknowledgeMode): JmsBrowseSettings =
    copy(acknowledgeMode = Option(acknowledgeMode))
}

final case class StopMessageListenerException() extends Exception("Stopping MessageListener.")<|MERGE_RESOLUTION|>--- conflicted
+++ resolved
@@ -35,21 +35,18 @@
 
 sealed trait Destination {
   val name: String
-  val create: jms.Session => jms.Destination
+  val create: (jms.Session) => jms.Destination
 }
 final case class Topic(override val name: String) extends Destination {
-  override val create: jms.Session => jms.Destination = session => session.createTopic(name)
-}
-final case class DurableTopic(name: String, subscriberName: String) extends Destination {
-  override val create: jms.Session => jms.Destination = session => session.createTopic(name)
+  override val create: (jms.Session) => jms.Destination = session => session.createTopic(name)
 }
 final case class DurableTopic(name: String, subscriberName: String) extends Destination {
   override val create: (jms.Session) => jms.Destination = session => session.createTopic(name)
 }
 final case class Queue(override val name: String) extends Destination {
-  override val create: jms.Session => jms.Destination = session => session.createQueue(name)
+  override val create: (jms.Session) => jms.Destination = session => session.createQueue(name)
 }
-final case class CustomDestination(override val name: String, override val create: jms.Session => jms.Destination)
+final case class CustomDestination(override val name: String, override val create: (jms.Session) => jms.Destination)
     extends Destination
 
 final class AcknowledgeMode(val mode: Int)
@@ -81,11 +78,7 @@
   def withBufferSize(size: Int): JmsConsumerSettings = copy(bufferSize = size)
   def withQueue(name: String): JmsConsumerSettings = copy(destination = Some(Queue(name)))
   def withTopic(name: String): JmsConsumerSettings = copy(destination = Some(Topic(name)))
-<<<<<<< HEAD
-  def withDurableTopic(name: String, subscriberName: String): JmsConsumerSettings =
-=======
   def withDurableTopic(name: String, subscriberName: String) =
->>>>>>> f37c8d4f
     copy(destination = Some(DurableTopic(name, subscriberName)))
   def withDestination(destination: Destination): JmsConsumerSettings = copy(destination = Some(destination))
   def withSelector(selector: String): JmsConsumerSettings = copy(selector = Some(selector))
