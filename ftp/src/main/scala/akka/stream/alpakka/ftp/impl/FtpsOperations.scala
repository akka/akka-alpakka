/*
 * Copyright (C) since 2016 Lightbend Inc. <https://www.lightbend.com>
 */

package akka.stream.alpakka.ftp.impl

import akka.annotation.InternalApi
import akka.stream.alpakka.ftp.{FtpAuthenticationException, FtpsSettings}
import org.apache.commons.net.ftp.{FTP, FTPSClient}

import scala.util.Try

/**
 * INTERNAL API
 */
@InternalApi
private[ftp] trait FtpsOperations extends CommonFtpOperations {
  _: FtpLike[FTPSClient, FtpsSettings] =>

  def connect(connectionSettings: FtpsSettings)(implicit ftpClient: FTPSClient): Try[Handler] =
    Try {
      connectionSettings.proxy.foreach(ftpClient.setProxy)

<<<<<<< HEAD
      if (ftpClient.getAutodetectUTF8() != connectionSettings.autodetectUTF8) {
        ftpClient.setAutodetectUTF8(connectionSettings.autodetectUTF8)
      }
=======
      connectionSettings.keyManager.foreach(ftpClient.setKeyManager)
      connectionSettings.trustManager.foreach(ftpClient.setTrustManager)
>>>>>>> cf024cdb

      ftpClient.connect(connectionSettings.host, connectionSettings.port)

      connectionSettings.configureConnection(ftpClient)

      ftpClient.login(
        connectionSettings.credentials.username,
        connectionSettings.credentials.password
      )
      if (ftpClient.getReplyCode == 530) {
        throw new FtpAuthenticationException(
          s"unable to login to host=[${connectionSettings.host}], port=${connectionSettings.port} ${connectionSettings.proxy
            .fold("")("proxy=" + _.toString)}"
        )
      }

      if (connectionSettings.binary) {
        ftpClient.setFileType(FTP.BINARY_FILE_TYPE)
      }

      if (connectionSettings.passiveMode) {
        ftpClient.enterLocalPassiveMode()
      }

      ftpClient
    }

  def disconnect(handler: Handler)(implicit ftpClient: FTPSClient): Unit =
    if (ftpClient.isConnected) {
      ftpClient.logout()
      ftpClient.disconnect()
    }
}<|MERGE_RESOLUTION|>--- conflicted
+++ resolved
@@ -21,14 +21,12 @@
     Try {
       connectionSettings.proxy.foreach(ftpClient.setProxy)
 
-<<<<<<< HEAD
+      connectionSettings.keyManager.foreach(ftpClient.setKeyManager)
+      connectionSettings.trustManager.foreach(ftpClient.setTrustManager)
+
       if (ftpClient.getAutodetectUTF8() != connectionSettings.autodetectUTF8) {
         ftpClient.setAutodetectUTF8(connectionSettings.autodetectUTF8)
       }
-=======
-      connectionSettings.keyManager.foreach(ftpClient.setKeyManager)
-      connectionSettings.trustManager.foreach(ftpClient.setTrustManager)
->>>>>>> cf024cdb
 
       ftpClient.connect(connectionSettings.host, connectionSettings.port)
 
