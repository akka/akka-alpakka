# MQTT Connector

The MQTT connector provides an Akka Stream source, sink and flow to connect to MQTT servers.

## Artifacts

@@dependency [sbt,Maven,Gradle] {
  group=com.lightbend.akka
  artifact=akka-stream-alpakka-mqtt_$scalaBinaryVersion$
  version=$version$
}

## Usage

First we need to define various settings, that are required when connecting to an MQTT server.

Scala
: @@snip ($alpakka$/mqtt/src/test/scala/akka/stream/alpakka/mqtt/scaladsl/MqttSourceSpec.scala) { #create-connection-settings }

Java
: @@snip ($alpakka$/mqtt/src/test/java/akka/stream/alpakka/mqtt/javadsl/MqttSourceTest.java) { #create-connection-settings }

Here we used @scaladoc[MqttConnectionSettings](akka.stream.alpakka.mqtt.MqttConnectionSettings$) factory to set the address of the server, client ID, which needs to be unique for every client, and client persistence implementation (@extref[MemoryPersistence](paho-api:org/eclipse/paho/client/mqttv3/persist/MemoryPersistence)) which allows to control reliability guarantees.

Then let's create a source that is going to connect to the MQTT server upon materialization and receive messages that are sent to the subscribed topics.

Scala
: @@snip ($alpakka$/mqtt/src/test/scala/akka/stream/alpakka/mqtt/scaladsl/MqttSourceSpec.scala) { #create-source }

Java
: @@snip ($alpakka$/mqtt/src/test/java/akka/stream/alpakka/mqtt/javadsl/MqttSourceTest.java) { #create-source }

And finally run the source.

Scala
: @@snip ($alpakka$/mqtt/src/test/scala/akka/stream/alpakka/mqtt/scaladsl/MqttSourceSpec.scala) { #run-source }

Java
: @@snip ($alpakka$/mqtt/src/test/java/akka/stream/alpakka/mqtt/javadsl/MqttSourceTest.java) { #run-source }

This source has a materialized value (@scaladoc[Future](scala.concurrent.Future) in Scala API and @extref[CompletionStage](java-api:java/util/concurrent/CompletionStage) in Java API) which is completed when the subscription to the MQTT broker has been completed.

MQTT automatically acknowledges messages back to the server once they are passed downstream. The `atLeastOnce` source allow users to acknowledge the messages anywhere downstream.
Please note that for manual acks to work `CleanSession` should be set to false and `MqttQoS` should be `AtLeastOnce`.

Scala
: @@snip (../../../../mqtt/src/test/scala/akka/stream/alpakka/mqtt/scaladsl/MqttSourceSpec.scala) { #create-source-with-manualacks }

Java
: @@snip (../../../../mqtt/src/test/java/akka/stream/alpakka/mqtt/javadsl/MqttSourceTest.java) { #create-source-with-manualacks }

The `atLeastOnce` source returns @scaladoc[MqttCommittableMessage](akka.stream.alpakka.mqtt.scaladsl.MqttCommittableMessage) so you can acknowledge them by calling `messageArrivedComplete`.

Scala
: @@snip (../../../../mqtt/src/test/scala/akka/stream/alpakka/mqtt/scaladsl/MqttSourceSpec.scala) { #run-source-with-manualacks }

Java
: @@snip (../../../../mqtt/src/test/java/akka/stream/alpakka/mqtt/javadsl/MqttSourceTest.java) { #run-source-with-manualacks }

To publish messages to the MQTT server create a sink and run it.

Scala
: @@snip ($alpakka$/mqtt/src/test/scala/akka/stream/alpakka/mqtt/scaladsl/MqttSourceSpec.scala) { #run-sink }

Java
: @@snip ($alpakka$/mqtt/src/test/java/akka/stream/alpakka/mqtt/javadsl/MqttSourceTest.java) { #run-sink }

<<<<<<< HEAD
=======
The QoS and the retained flag can be configured on a per-message basis.
Scala
: @@snip ($alpakka$/mqtt/src/test/scala/akka/stream/alpakka/mqtt/scaladsl/MqttSourceSpec.scala) { #will-message }

Java
: @@snip ($alpakka$/mqtt/src/test/java/akka/stream/alpakka/mqtt/javadsl/MqttSourceTest.java) { #will-message }

>>>>>>> 79c4345d
It is also possible to connect to the MQTT server in bidirectional fashion, using a single underlying connection (and client ID). To do that create an MQTT flow that combines the functionalities of an MQTT source and an MQTT sink.

Scala
: @@snip ($alpakka$/mqtt/src/test/scala/akka/stream/alpakka/mqtt/scaladsl/MqttFlowSpec.scala) { #create-flow }

Java
: @@snip ($alpakka$/mqtt/src/test/java/akka/stream/alpakka/mqtt/javadsl/MqttFlowTest.java) { #create-flow }

Run the flow by connecting a source of messages to be published and a sink for received messages.

Scala
: @@snip ($alpakka$/mqtt/src/test/scala/akka/stream/alpakka/mqtt/scaladsl/MqttFlowSpec.scala) { #run-flow }

Java
: @@snip ($alpakka$/mqtt/src/test/java/akka/stream/alpakka/mqtt/javadsl/MqttFlowTest.java) { #run-flow }

### Running the example code

The code in this guide is part of runnable tests of this project. You are welcome to edit the code and run it in sbt.

> Test code requires a MQTT server running in the background. You can start one quickly using docker:
>
> `docker-compose up mqtt`

Scala
:   ```
    sbt
    > mqtt/testOnly *.MqttSourceSpec
    ```

Java
:   ```
    sbt
    > mqtt/testOnly *.MqttSourceTest
    ```<|MERGE_RESOLUTION|>--- conflicted
+++ resolved
@@ -65,8 +65,6 @@
 Java
 : @@snip ($alpakka$/mqtt/src/test/java/akka/stream/alpakka/mqtt/javadsl/MqttSourceTest.java) { #run-sink }
 
-<<<<<<< HEAD
-=======
 The QoS and the retained flag can be configured on a per-message basis.
 Scala
 : @@snip ($alpakka$/mqtt/src/test/scala/akka/stream/alpakka/mqtt/scaladsl/MqttSourceSpec.scala) { #will-message }
@@ -74,7 +72,6 @@
 Java
 : @@snip ($alpakka$/mqtt/src/test/java/akka/stream/alpakka/mqtt/javadsl/MqttSourceTest.java) { #will-message }
 
->>>>>>> 79c4345d
 It is also possible to connect to the MQTT server in bidirectional fashion, using a single underlying connection (and client ID). To do that create an MQTT flow that combines the functionalities of an MQTT source and an MQTT sink.
 
 Scala
