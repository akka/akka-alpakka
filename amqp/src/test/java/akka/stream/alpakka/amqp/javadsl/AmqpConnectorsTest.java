/*
 * Copyright (C) 2016-2017 Lightbend Inc. <http://www.lightbend.com>
 */

package akka.stream.alpakka.amqp.javadsl;

import static org.junit.Assert.assertEquals;

import java.util.Arrays;
import java.util.HashSet;
import java.util.List;
import java.util.Optional;
import java.util.concurrent.CompletableFuture;
import java.util.concurrent.CompletionStage;
import java.util.concurrent.TimeUnit;
import java.util.stream.Collectors;

<<<<<<< HEAD
import akka.testkit.javadsl.TestKit;
=======
import akka.stream.javadsl.Keep;
>>>>>>> 1be97607
import org.junit.AfterClass;
import org.junit.BeforeClass;
import org.junit.Test;
import akka.Done;
import akka.NotUsed;
import akka.actor.ActorSystem;
import akka.japi.Pair;
import akka.stream.ActorMaterializer;
import akka.stream.Materializer;
import akka.stream.alpakka.amqp.*;
import akka.stream.javadsl.Flow;
import akka.stream.javadsl.Sink;
import akka.stream.javadsl.Source;
import akka.stream.testkit.TestSubscriber;
import akka.stream.testkit.javadsl.TestSink;
import akka.util.ByteString;
import scala.collection.JavaConverters;
import scala.concurrent.duration.Duration;

/**
 * Needs a local running AMQP server on the default port with no password.
 */
public class AmqpConnectorsTest {

  private static ActorSystem system;
  private static Materializer materializer;

  @BeforeClass
  public static void setup() {
    system = ActorSystem.create();
    materializer = ActorMaterializer.create(system);
  }

  @AfterClass
  public static void teardown() {
    TestKit.shutdownActorSystem(system);
  }

  @Test
  public void publishAndConsume() throws Exception {
    //#queue-declaration
    final String queueName = "amqp-conn-it-spec-simple-queue-" + System.currentTimeMillis();
    final QueueDeclaration queueDeclaration = QueueDeclaration.create(queueName);
    //#queue-declaration

    @SuppressWarnings("unchecked")
    AmqpConnectionDetails amqpConnectionDetails = AmqpConnectionDetails.create("invalid", 5673)
          .withHostsAndPorts(Pair.create("localhost", 5672), Pair.create("localhost", 5674));

    //#create-sink
    final Sink<ByteString, CompletionStage<Done>> amqpSink = AmqpSink.createSimple(
      AmqpSinkSettings.create(amqpConnectionDetails)
        .withRoutingKey(queueName)
        .withDeclarations(queueDeclaration)
    );
    //#create-sink

    //#create-source
    final Integer bufferSize = 10;
    final Source<IncomingMessage, NotUsed> amqpSource = AmqpSource.atMostOnceSource(
      NamedQueueSourceSettings.create(
        DefaultAmqpConnection.getInstance(),
        queueName
      ).withDeclarations(queueDeclaration),
      bufferSize
    );
    //#create-source

    //#run-sink
    final List<String> input = Arrays.asList("one", "two", "three", "four", "five");
    Source.from(input).map(ByteString::fromString).runWith(amqpSink, materializer);
    //#run-sink

    //#run-source
    final CompletionStage<List<String>> result =
      amqpSource.map(m -> m.bytes().utf8String()).take(input.size()).runWith(Sink.seq(), materializer);
    //#run-source

    assertEquals(input, result.toCompletableFuture().get(3, TimeUnit.SECONDS));
  }

  @Test
  public void publishAndConsumeRpc() throws Exception {

    final String queueName = "amqp-conn-it-spec-rpc-queue-" + System.currentTimeMillis();
    final QueueDeclaration queueDeclaration = QueueDeclaration.create(queueName);

    //#create-rpc-flow
    final Flow<ByteString,ByteString, CompletionStage<String>> ampqRpcFlow = AmqpRpcFlow.createSimple(
        AmqpSinkSettings.create().withRoutingKey(queueName).withDeclarations(queueDeclaration), 1);
    //#create-rpc-flow

    final Integer bufferSize = 10;
    final Source<IncomingMessage, NotUsed> amqpSource = AmqpSource.atMostOnceSource(
        NamedQueueSourceSettings.create(
            DefaultAmqpConnection.getInstance(),
            queueName
        ).withDeclarations(queueDeclaration),
        bufferSize
    );

    //#run-rpc-flow
    final List<String> input = Arrays.asList("one", "two", "three", "four", "five");
    TestSubscriber.Probe<ByteString> probe =
        Source.from(input)
            .map(ByteString::fromString)
            .via(ampqRpcFlow)
            .runWith(TestSink.probe(system), materializer);
    //#run-rpc-flow

    Sink<OutgoingMessage, CompletionStage<Done>> amqpSink = AmqpSink.createReplyTo(
        AmqpReplyToSinkSettings.create(DefaultAmqpConnection.getInstance())
    );

    amqpSource.map(b ->
        new OutgoingMessage(b.bytes().concat(ByteString.fromString("a")), false, false, Optional.of(b.properties()), Optional.empty())
      ).runWith(amqpSink, materializer);

    probe.request(5)
      .expectNextUnordered(
          ByteString.fromString("onea"),
          ByteString.fromString("twoa"),
          ByteString.fromString("threea"),
          ByteString.fromString("foura"),
          ByteString.fromString("fivea")
      ).expectComplete();

    final CompletionStage<List<String>> result =
        amqpSource.map(m -> m.bytes().utf8String()).take(input.size()).runWith(Sink.seq(), materializer);

  }

  @Test
  public void publishFanoutAndConsume() throws Exception {
    //#exchange-declaration
    final String exchangeName = "amqp-conn-it-spec-pub-sub" + System.currentTimeMillis();
    final ExchangeDeclaration exchangeDeclaration = ExchangeDeclaration.create(exchangeName, "fanout");
    //#exchange-declaration

    //#create-exchange-sink
    final Sink<ByteString, CompletionStage<Done>> amqpSink = AmqpSink.createSimple(
      AmqpSinkSettings.create()
        .withExchange(exchangeName)
        .withDeclarations(exchangeDeclaration)
    );
    //#create-exchange-sink

    //#create-exchange-source
    final Integer fanoutSize = 4;
    final Integer bufferSize = 1;

    Source<Pair<Integer, String>, NotUsed> mergedSources = Source.empty();
    for (Integer i = 0; i < fanoutSize; i++) {
      final Integer fanoutBranch = i;
      mergedSources = mergedSources.merge(
        AmqpSource.atMostOnceSource(
          TemporaryQueueSourceSettings.create(
            DefaultAmqpConnection.getInstance(),
            exchangeName
          ).withDeclarations(exchangeDeclaration),
          bufferSize
        )
        .map(msg -> Pair.create(fanoutBranch, msg.bytes().utf8String()))
      );
    }
    //#create-exchange-source

    final CompletableFuture<Done> completion = new CompletableFuture<>();
    mergedSources
      .runWith(Sink.fold(new HashSet<Integer>(), (seen, branchElem) -> {
        if (seen.size() == fanoutSize) {
          completion.complete(Done.getInstance());
        }
        seen.add(branchElem.first());
        return seen;
      }), materializer);

    system.scheduler().scheduleOnce(
      Duration.create(5, TimeUnit.SECONDS),
      () -> completion.completeExceptionally(new Error("Did not get at least one element from every fanout branch")),
      system.dispatcher());

     Source.repeat("stuff").map(ByteString::fromString).runWith(amqpSink, materializer);

     assertEquals(Done.getInstance(), completion.get(10, TimeUnit.SECONDS));
  }

  @Test
  public void publishAndConsumeWithoutAutoAck() throws Exception {
    final String queueName = "amqp-conn-it-spec-simple-queue-" + System.currentTimeMillis();
    final QueueDeclaration queueDeclaration = QueueDeclaration.create(queueName);

    @SuppressWarnings("unchecked")
    AmqpConnectionDetails amqpConnectionDetails = AmqpConnectionDetails.create("invalid", 5673)
            .withHostsAndPorts(Pair.create("localhost", 5672), Pair.create("localhost", 5674));

    final Sink<ByteString, CompletionStage<Done>> amqpSink = AmqpSink.createSimple(
            AmqpSinkSettings.create(amqpConnectionDetails)
                    .withRoutingKey(queueName)
                    .withDeclarations(queueDeclaration)
    );

    //#create-source-withoutautoack
    final Integer bufferSize = 10;
    final Source<CommittableIncomingMessage, NotUsed> amqpSource = AmqpSource.committableSource(
            NamedQueueSourceSettings.create(
                    DefaultAmqpConnection.getInstance(),
                    queueName
            ).withDeclarations(queueDeclaration),
            bufferSize
    );
    //#create-source-withoutautoack

    final List<String> input = Arrays.asList("one", "two", "three", "four", "five");
    Source.from(input).map(ByteString::fromString).runWith(amqpSink, materializer);

    //#run-source-withoutautoack
    final CompletionStage<List<IncomingMessage>> result =
            amqpSource
                    .mapAsync(1, cm -> cm.ack(false).thenApply(unused -> cm.message()))
                    .take(input.size()).runWith(Sink.seq(), materializer);
    //#run-source-withoutautoack

    assertEquals(input, result.toCompletableFuture().get(3, TimeUnit.SECONDS).stream().map(m -> m.bytes().utf8String()).collect(Collectors.toList()));
  }

  @Test
  public void publishAndConsumeRpcWithoutAutoAck() throws Exception {

    final String queueName = "amqp-conn-it-spec-rpc-queue-" + System.currentTimeMillis();
    final QueueDeclaration queueDeclaration = QueueDeclaration.create(queueName);

    final List<String> input = Arrays.asList("one", "two", "three", "four", "five");
<<<<<<< HEAD
    final Flow<OutgoingMessage, CommittableIncomingMessage, CompletionStage<String>> ampqRpcFlow = AmqpRpcFlow.committableFlow(
            AmqpSinkSettings.create()
                    .withRoutingKey(queueName)
                    .withDeclarations(queueDeclaration)
            , 10, 1);
    Pair<CompletionStage<String>, TestSubscriber.Probe<IncomingMessage>> result =
      Source.from(input)
        .map(ByteString::fromString)
        .map(bytes -> new OutgoingMessage(bytes, false, false, Optional.empty(), Optional.empty()))
        .viaMat(ampqRpcFlow, Keep.right())
        .mapAsync(1, cm -> cm.ack(false).thenApply(unused -> cm.message()))
        .toMat(TestSink.probe(system), Keep.both())
        .run(materializer);

    result.first().toCompletableFuture().get(5, TimeUnit.SECONDS);

    Sink<OutgoingMessage, CompletionStage<Done>> amqpSink = AmqpSink.createReplyTo(AmqpReplyToSinkSettings.create(DefaultAmqpConnection.getInstance()));

    final Flow<OutgoingMessage, CommittableIncomingMessage, CompletionStage<String>> ampqRpcFlow = AmqpRpcFlow.committableFlow(
            AmqpSinkSettings.create()
                    .withRoutingKey(queueName)
                    .withDeclarations(queueDeclaration)
            , 10, 1);
    Pair<CompletionStage<String>, TestSubscriber.Probe<IncomingMessage>> result =
      Source.from(input)
        .map(ByteString::fromString)
        .map(bytes -> new OutgoingMessage(bytes, false, false, Optional.empty(), Optional.empty()))
        .viaMat(ampqRpcFlow, Keep.right())
        .mapAsync(1, cm -> cm.ack(false).thenApply(unused -> cm.message()))
        .toMat(TestSink.probe(system), Keep.both())
        .run(materializer);

    result.first().toCompletableFuture().get(5, TimeUnit.SECONDS);

    Sink<OutgoingMessage, CompletionStage<Done>> amqpSink = AmqpSink.createReplyTo(AmqpReplyToSinkSettings.create(DefaultAmqpConnection.getInstance()));

=======

    final Flow<OutgoingMessage, CommittableIncomingMessage, CompletionStage<String>> ampqRpcFlow = AmqpRpcFlow.committableFlow(
            AmqpSinkSettings.create()
                    .withRoutingKey(queueName)
                    .withDeclarations(queueDeclaration)
            , 10, 1);
    Pair<CompletionStage<String>, TestSubscriber.Probe<IncomingMessage>> result =
      Source.from(input)
        .map(ByteString::fromString)
        .map(bytes -> new OutgoingMessage(bytes, false, false, Optional.empty(), Optional.empty()))
        .viaMat(ampqRpcFlow, Keep.right())
        .mapAsync(1, cm -> cm.ack(false).thenApply(unused -> cm.message()))
        .toMat(TestSink.probe(system), Keep.both())
        .run(materializer);

    result.first().toCompletableFuture().get(5, TimeUnit.SECONDS);

    Sink<OutgoingMessage, CompletionStage<Done>> amqpSink = AmqpSink.createReplyTo(AmqpReplyToSinkSettings.create(DefaultAmqpConnection.getInstance()));

>>>>>>> 1be97607
    final Source<IncomingMessage, NotUsed> amqpSource = AmqpSource.atMostOnceSource(
      NamedQueueSourceSettings.create(
              DefaultAmqpConnection.getInstance(),
              queueName
      ).withDeclarations(queueDeclaration),
            1
    );

    amqpSource.map(b ->
      new OutgoingMessage(b.bytes(), false, false, Optional.of(b.properties()), Optional.empty())
    ).runWith(amqpSink, materializer);
    List<IncomingMessage> probeResult = JavaConverters.seqAsJavaListConverter(result.second().toStrict(Duration.create(3, TimeUnit.SECONDS))).asJava();
    assertEquals(probeResult.stream().map(s -> s.bytes().utf8String()).collect(Collectors.toList()), input);
  }

<<<<<<< HEAD

    @Test
    public void republishMessageWithoutAutoAckIfNacked() throws Exception {

        @SuppressWarnings("unchecked")
        AmqpConnectionDetails connectionSettings = AmqpConnectionDetails.create("invalid", 5673)
                .withHostsAndPorts(Pair.create("localhost", 5672));

        final String queueName = "amqp-conn-it-spec-simple-queue-" + System.currentTimeMillis();
        final QueueDeclaration queueDeclaration = QueueDeclaration.create(queueName);
=======
    List<IncomingMessage> probeResult = JavaConverters.seqAsJavaListConverter(result.second().toStrict(Duration.create(3, TimeUnit.SECONDS))).asJava();
    assertEquals(probeResult.stream().map(s -> s.bytes().utf8String()).collect(Collectors.toList()), input);
  }
>>>>>>> 1be97607

        final Sink<ByteString, CompletionStage<Done>> amqpSink = AmqpSink.createSimple(
          AmqpSinkSettings.create(connectionSettings).withRoutingKey(queueName).withDeclarations(queueDeclaration)
        );
        final List<String> input = Arrays.asList("one", "two", "three", "four", "five");
        Source.from(input).map(ByteString::fromString).runWith(amqpSink, materializer).toCompletableFuture().get(5, TimeUnit.SECONDS);

        final Integer bufferSize = 10;
        final Source<CommittableIncomingMessage, NotUsed> amqpSource = AmqpSource.committableSource(
          NamedQueueSourceSettings.create(connectionSettings, queueName).withDeclarations(queueDeclaration),
          bufferSize
        );
        //#run-source-withoutautoack-and-nack
        final CompletionStage<List<CommittableIncomingMessage>> result1 = amqpSource
          .take(input.size())
          .mapAsync(1, cm -> cm.nack(false, true).thenApply(unused -> cm))
          .runWith(Sink.seq(), materializer);
        //#run-source-withoutautoack-and-nack
        result1.toCompletableFuture().get(3, TimeUnit.SECONDS);

        final CompletionStage<List<CommittableIncomingMessage>> result2 = amqpSource
          .mapAsync(1, cm -> cm.ack(false).thenApply(unused -> cm))
          .take(input.size())
          .runWith(Sink.seq(), materializer);

        assertEquals(input, result2.toCompletableFuture().get(3, TimeUnit.SECONDS).stream().map(m -> m.message().bytes().utf8String()).collect(Collectors.toList()));
    }

    @Test
<<<<<<< HEAD
    public void keepConnectionOpenIfDownstreamClosesAndThereArePendingAcks() throws Exception {
=======
    public void republishMessageWithoutAutoAckIfNacked() throws Exception {
>>>>>>> 1be97607

        @SuppressWarnings("unchecked")
        AmqpConnectionDetails connectionSettings = AmqpConnectionDetails.create("invalid", 5673)
                .withHostsAndPorts(Pair.create("localhost", 5672));

        final String queueName = "amqp-conn-it-spec-simple-queue-" + System.currentTimeMillis();
        final QueueDeclaration queueDeclaration = QueueDeclaration.create(queueName);

        final Sink<ByteString, CompletionStage<Done>> amqpSink = AmqpSink.createSimple(
          AmqpSinkSettings.create(connectionSettings).withRoutingKey(queueName).withDeclarations(queueDeclaration)
        );

<<<<<<< HEAD
=======
        final List<String> input = Arrays.asList("one", "two", "three", "four", "five");
>>>>>>> 1be97607
        Source.from(input).map(ByteString::fromString).runWith(amqpSink, materializer).toCompletableFuture().get(5, TimeUnit.SECONDS);

        final Integer bufferSize = 10;
        final Source<CommittableIncomingMessage, NotUsed> amqpSource = AmqpSource.committableSource(
          NamedQueueSourceSettings.create(connectionSettings, queueName).withDeclarations(queueDeclaration),
          bufferSize
        );
<<<<<<< HEAD
        Source.from(input).map(ByteString::fromString).runWith(amqpSink, materializer)
                .toCompletableFuture().get(3, TimeUnit.SECONDS);

        final CompletionStage<List<CommittableIncomingMessage>> result =
          .mapAsync(1, cm -> cm.ack(false).thenApply(unused -> cm))
          .runWith(Sink.seq(), materializer);

        result.toCompletableFuture().get(3, TimeUnit.SECONDS).stream().map(cm -> {
            try {
                cm.ack(false).toCompletableFuture().get(3, TimeUnit.SECONDS);
            } catch (Exception e) {
                assertEquals(e.getMessage(), false, true);
            }
            return true;
        });
=======

        //#run-source-withoutautoack-and-nack
        final CompletionStage<List<CommittableIncomingMessage>> result1 = amqpSource
          .take(input.size())
          .mapAsync(1, cm -> cm.nack(false, true).thenApply(unused -> cm))
          .runWith(Sink.seq(), materializer);
        //#run-source-withoutautoack-and-nack

        result1.toCompletableFuture().get(3, TimeUnit.SECONDS);

        final CompletionStage<List<CommittableIncomingMessage>> result2 = amqpSource
          .mapAsync(1, cm -> cm.ack(false).thenApply(unused -> cm))
          .take(input.size())
          .runWith(Sink.seq(), materializer);

        assertEquals(input, result2.toCompletableFuture().get(3, TimeUnit.SECONDS).stream().map(m -> m.message().bytes().utf8String()).collect(Collectors.toList()));
>>>>>>> 1be97607
    }

    @Test
    public void keepConnectionOpenIfDownstreamClosesAndThereArePendingAcks() throws Exception {
        final String queueName = "amqp-conn-it-spec-simple-queue-" + System.currentTimeMillis();
        final QueueDeclaration queueDeclaration = QueueDeclaration.create(queueName);

        @SuppressWarnings("unchecked")
        AmqpConnectionDetails amqpConnectionDetails = AmqpConnectionDetails.create("invalid", 5673)
                .withHostsAndPorts(Pair.create("localhost", 5672), Pair.create("localhost", 5674));

        final Sink<ByteString, CompletionStage<Done>> amqpSink = AmqpSink.createSimple(
                AmqpSinkSettings.create(amqpConnectionDetails)
                        .withRoutingKey(queueName)
                        .withDeclarations(queueDeclaration)
        );

        final Integer bufferSize = 10;
        final Source<CommittableIncomingMessage, NotUsed> amqpSource = AmqpSource.committableSource(
                NamedQueueSourceSettings.create(
                        DefaultAmqpConnection.getInstance(),
                        queueName
                ).withDeclarations(queueDeclaration),
                bufferSize
        );

        final List<String> input = Arrays.asList("one", "two", "three", "four", "five");
        Source.from(input).map(ByteString::fromString).runWith(amqpSink, materializer)
                .toCompletableFuture().get(3, TimeUnit.SECONDS);

        final CompletionStage<List<CommittableIncomingMessage>> result =
                amqpSource
                        .take(input.size()).runWith(Sink.seq(), materializer);

        result.toCompletableFuture().get(3, TimeUnit.SECONDS).stream().map(cm -> {
            try {
                cm.ack(false).toCompletableFuture().get(3, TimeUnit.SECONDS);
            } catch (Exception e) {
                assertEquals(e.getMessage(), false, true);
            }
            return true;
        });
    }

    @Test
    public void setRoutingKeyPerMessageAndConsumeThemInTheSameJVM() throws Exception {
        final String exchangeName = "amqp.topic." + System.currentTimeMillis();
        final ExchangeDeclaration exchangeDeclaration = ExchangeDeclaration.create(exchangeName, "topic");
        final String queueName = "amqp-conn-it-spec-simple-queue-" + System.currentTimeMillis();
        final QueueDeclaration queueDeclaration = QueueDeclaration.create(queueName);
        final BindingDeclaration bindingDeclaration = BindingDeclaration.create(queueName, exchangeName).withRoutingKey("key.*");

        @SuppressWarnings("unchecked")
        AmqpConnectionDetails amqpConnectionDetails = AmqpConnectionDetails.create("invalid", 5673)
                .withHostsAndPorts(Pair.create("localhost", 5672), Pair.create("localhost", 5674));

        final Sink<OutgoingMessage, CompletionStage<Done>> amqpSink = AmqpSink.create(
                AmqpSinkSettings.create(amqpConnectionDetails)
                        .withExchange(exchangeName)
                        .withDeclarations(exchangeDeclaration, queueDeclaration, bindingDeclaration)
        );

        final Integer bufferSize = 10;
        final Source<IncomingMessage, NotUsed> amqpSource = AmqpSource.atMostOnceSource(
                NamedQueueSourceSettings.create(
                        DefaultAmqpConnection.getInstance(),
                        queueName
                ).withDeclarations(exchangeDeclaration, queueDeclaration, bindingDeclaration),
                bufferSize
        );

        final List<String> input = Arrays.asList("one", "two", "three", "four", "five");
        final List<String> routingKeys = input.stream().map(s -> "key." + s).collect(Collectors.toList());
        Source.from(input)
                .map(s -> new OutgoingMessage(ByteString.fromString(s), false, false, Optional.empty(), Optional.of("key." + s)))
                .runWith(amqpSink, materializer);

        final List<IncomingMessage> result =
                amqpSource
                        .take(input.size()).runWith(Sink.seq(), materializer).toCompletableFuture().get(3, TimeUnit.SECONDS);

        assertEquals(routingKeys, result.stream().map(m -> m.envelope().getRoutingKey()).collect(Collectors.toList()));
        assertEquals(input, result.stream().map(m -> m.bytes().utf8String()).collect(Collectors.toList()));
    }
}<|MERGE_RESOLUTION|>--- conflicted
+++ resolved
@@ -15,11 +15,7 @@
 import java.util.concurrent.TimeUnit;
 import java.util.stream.Collectors;
 
-<<<<<<< HEAD
 import akka.testkit.javadsl.TestKit;
-=======
-import akka.stream.javadsl.Keep;
->>>>>>> 1be97607
 import org.junit.AfterClass;
 import org.junit.BeforeClass;
 import org.junit.Test;
@@ -253,7 +249,6 @@
     final QueueDeclaration queueDeclaration = QueueDeclaration.create(queueName);
 
     final List<String> input = Arrays.asList("one", "two", "three", "four", "five");
-<<<<<<< HEAD
     final Flow<OutgoingMessage, CommittableIncomingMessage, CompletionStage<String>> ampqRpcFlow = AmqpRpcFlow.committableFlow(
             AmqpSinkSettings.create()
                     .withRoutingKey(queueName)
@@ -269,6 +264,23 @@
         .run(materializer);
 
     result.first().toCompletableFuture().get(5, TimeUnit.SECONDS);
+                    .withRoutingKey(queueName)
+                    .withDeclarations(queueDeclaration)
+            , 10, 1);
+    Pair<CompletionStage<String>, TestSubscriber.Probe<IncomingMessage>> result =
+      Source.from(input)
+        .map(ByteString::fromString)
+        .map(bytes -> new OutgoingMessage(bytes, false, false, Optional.empty(), Optional.empty()))
+        .viaMat(ampqRpcFlow, Keep.right())
+        .mapAsync(1, cm -> cm.ack(false).thenApply(unused -> cm.message()))
+        .toMat(TestSink.probe(system), Keep.both())
+        .run(materializer);
+
+    result.first().toCompletableFuture().get(5, TimeUnit.SECONDS);
+
+    Sink<OutgoingMessage, CompletionStage<Done>> amqpSink = AmqpSink.createReplyTo(AmqpReplyToSinkSettings.create(DefaultAmqpConnection.getInstance()));
+
+    final Source<IncomingMessage, NotUsed> amqpSource = AmqpSource.atMostOnceSource(
 
     Sink<OutgoingMessage, CompletionStage<Done>> amqpSink = AmqpSink.createReplyTo(AmqpReplyToSinkSettings.create(DefaultAmqpConnection.getInstance()));
 
@@ -290,46 +302,38 @@
 
     Sink<OutgoingMessage, CompletionStage<Done>> amqpSink = AmqpSink.createReplyTo(AmqpReplyToSinkSettings.create(DefaultAmqpConnection.getInstance()));
 
-=======
-
-    final Flow<OutgoingMessage, CommittableIncomingMessage, CompletionStage<String>> ampqRpcFlow = AmqpRpcFlow.committableFlow(
-            AmqpSinkSettings.create()
-                    .withRoutingKey(queueName)
-                    .withDeclarations(queueDeclaration)
-            , 10, 1);
-    Pair<CompletionStage<String>, TestSubscriber.Probe<IncomingMessage>> result =
-      Source.from(input)
-        .map(ByteString::fromString)
-        .map(bytes -> new OutgoingMessage(bytes, false, false, Optional.empty(), Optional.empty()))
-        .viaMat(ampqRpcFlow, Keep.right())
-        .mapAsync(1, cm -> cm.ack(false).thenApply(unused -> cm.message()))
-        .toMat(TestSink.probe(system), Keep.both())
-        .run(materializer);
-
-    result.first().toCompletableFuture().get(5, TimeUnit.SECONDS);
-
-    Sink<OutgoingMessage, CompletionStage<Done>> amqpSink = AmqpSink.createReplyTo(AmqpReplyToSinkSettings.create(DefaultAmqpConnection.getInstance()));
-
->>>>>>> 1be97607
     final Source<IncomingMessage, NotUsed> amqpSource = AmqpSource.atMostOnceSource(
       NamedQueueSourceSettings.create(
               DefaultAmqpConnection.getInstance(),
               queueName
       ).withDeclarations(queueDeclaration),
             1
-    );
-
-    amqpSource.map(b ->
+                .withHostsAndPorts(Pair.create("localhost", 5672));
+
+        final String queueName = "amqp-conn-it-spec-simple-queue-" + System.currentTimeMillis();
+        final QueueDeclaration queueDeclaration = QueueDeclaration.create(queueName);
+
+        final Sink<ByteString, CompletionStage<Done>> amqpSink = AmqpSink.createSimple(
+          AmqpSinkSettings.create(connectionSettings).withRoutingKey(queueName).withDeclarations(queueDeclaration)
+        );
+
+        final List<String> input = Arrays.asList("one", "two", "three", "four", "five");
       new OutgoingMessage(b.bytes(), false, false, Optional.of(b.properties()), Optional.empty())
-    ).runWith(amqpSink, materializer);
     List<IncomingMessage> probeResult = JavaConverters.seqAsJavaListConverter(result.second().toStrict(Duration.create(3, TimeUnit.SECONDS))).asJava();
     assertEquals(probeResult.stream().map(s -> s.bytes().utf8String()).collect(Collectors.toList()), input);
   }
 
-<<<<<<< HEAD
+        final Source<CommittableIncomingMessage, NotUsed> amqpSource = AmqpSource.committableSource(
+          NamedQueueSourceSettings.create(connectionSettings, queueName).withDeclarations(queueDeclaration),
+          bufferSize
+        );
 
     @Test
     public void republishMessageWithoutAutoAckIfNacked() throws Exception {
+          .take(input.size())
+          .mapAsync(1, cm -> cm.nack(false, true).thenApply(unused -> cm))
+          .runWith(Sink.seq(), materializer);
+        //#run-source-withoutautoack-and-nack
 
         @SuppressWarnings("unchecked")
         AmqpConnectionDetails connectionSettings = AmqpConnectionDetails.create("invalid", 5673)
@@ -337,11 +341,6 @@
 
         final String queueName = "amqp-conn-it-spec-simple-queue-" + System.currentTimeMillis();
         final QueueDeclaration queueDeclaration = QueueDeclaration.create(queueName);
-=======
-    List<IncomingMessage> probeResult = JavaConverters.seqAsJavaListConverter(result.second().toStrict(Duration.create(3, TimeUnit.SECONDS))).asJava();
-    assertEquals(probeResult.stream().map(s -> s.bytes().utf8String()).collect(Collectors.toList()), input);
-  }
->>>>>>> 1be97607
 
         final Sink<ByteString, CompletionStage<Done>> amqpSink = AmqpSink.createSimple(
           AmqpSinkSettings.create(connectionSettings).withRoutingKey(queueName).withDeclarations(queueDeclaration)
@@ -371,11 +370,7 @@
     }
 
     @Test
-<<<<<<< HEAD
     public void keepConnectionOpenIfDownstreamClosesAndThereArePendingAcks() throws Exception {
-=======
-    public void republishMessageWithoutAutoAckIfNacked() throws Exception {
->>>>>>> 1be97607
 
         @SuppressWarnings("unchecked")
         AmqpConnectionDetails connectionSettings = AmqpConnectionDetails.create("invalid", 5673)
@@ -388,10 +383,6 @@
           AmqpSinkSettings.create(connectionSettings).withRoutingKey(queueName).withDeclarations(queueDeclaration)
         );
 
-<<<<<<< HEAD
-=======
-        final List<String> input = Arrays.asList("one", "two", "three", "four", "five");
->>>>>>> 1be97607
         Source.from(input).map(ByteString::fromString).runWith(amqpSink, materializer).toCompletableFuture().get(5, TimeUnit.SECONDS);
 
         final Integer bufferSize = 10;
@@ -399,73 +390,12 @@
           NamedQueueSourceSettings.create(connectionSettings, queueName).withDeclarations(queueDeclaration),
           bufferSize
         );
-<<<<<<< HEAD
         Source.from(input).map(ByteString::fromString).runWith(amqpSink, materializer)
                 .toCompletableFuture().get(3, TimeUnit.SECONDS);
 
         final CompletionStage<List<CommittableIncomingMessage>> result =
           .mapAsync(1, cm -> cm.ack(false).thenApply(unused -> cm))
           .runWith(Sink.seq(), materializer);
-
-        result.toCompletableFuture().get(3, TimeUnit.SECONDS).stream().map(cm -> {
-            try {
-                cm.ack(false).toCompletableFuture().get(3, TimeUnit.SECONDS);
-            } catch (Exception e) {
-                assertEquals(e.getMessage(), false, true);
-            }
-            return true;
-        });
-=======
-
-        //#run-source-withoutautoack-and-nack
-        final CompletionStage<List<CommittableIncomingMessage>> result1 = amqpSource
-          .take(input.size())
-          .mapAsync(1, cm -> cm.nack(false, true).thenApply(unused -> cm))
-          .runWith(Sink.seq(), materializer);
-        //#run-source-withoutautoack-and-nack
-
-        result1.toCompletableFuture().get(3, TimeUnit.SECONDS);
-
-        final CompletionStage<List<CommittableIncomingMessage>> result2 = amqpSource
-          .mapAsync(1, cm -> cm.ack(false).thenApply(unused -> cm))
-          .take(input.size())
-          .runWith(Sink.seq(), materializer);
-
-        assertEquals(input, result2.toCompletableFuture().get(3, TimeUnit.SECONDS).stream().map(m -> m.message().bytes().utf8String()).collect(Collectors.toList()));
->>>>>>> 1be97607
-    }
-
-    @Test
-    public void keepConnectionOpenIfDownstreamClosesAndThereArePendingAcks() throws Exception {
-        final String queueName = "amqp-conn-it-spec-simple-queue-" + System.currentTimeMillis();
-        final QueueDeclaration queueDeclaration = QueueDeclaration.create(queueName);
-
-        @SuppressWarnings("unchecked")
-        AmqpConnectionDetails amqpConnectionDetails = AmqpConnectionDetails.create("invalid", 5673)
-                .withHostsAndPorts(Pair.create("localhost", 5672), Pair.create("localhost", 5674));
-
-        final Sink<ByteString, CompletionStage<Done>> amqpSink = AmqpSink.createSimple(
-                AmqpSinkSettings.create(amqpConnectionDetails)
-                        .withRoutingKey(queueName)
-                        .withDeclarations(queueDeclaration)
-        );
-
-        final Integer bufferSize = 10;
-        final Source<CommittableIncomingMessage, NotUsed> amqpSource = AmqpSource.committableSource(
-                NamedQueueSourceSettings.create(
-                        DefaultAmqpConnection.getInstance(),
-                        queueName
-                ).withDeclarations(queueDeclaration),
-                bufferSize
-        );
-
-        final List<String> input = Arrays.asList("one", "two", "three", "four", "five");
-        Source.from(input).map(ByteString::fromString).runWith(amqpSink, materializer)
-                .toCompletableFuture().get(3, TimeUnit.SECONDS);
-
-        final CompletionStage<List<CommittableIncomingMessage>> result =
-                amqpSource
-                        .take(input.size()).runWith(Sink.seq(), materializer);
 
         result.toCompletableFuture().get(3, TimeUnit.SECONDS).stream().map(cm -> {
             try {
@@ -478,6 +408,48 @@
     }
 
     @Test
+    public void keepConnectionOpenIfDownstreamClosesAndThereArePendingAcks() throws Exception {
+        final String queueName = "amqp-conn-it-spec-simple-queue-" + System.currentTimeMillis();
+        final QueueDeclaration queueDeclaration = QueueDeclaration.create(queueName);
+
+        @SuppressWarnings("unchecked")
+        AmqpConnectionDetails amqpConnectionDetails = AmqpConnectionDetails.create("invalid", 5673)
+                .withHostsAndPorts(Pair.create("localhost", 5672), Pair.create("localhost", 5674));
+
+        final Sink<ByteString, CompletionStage<Done>> amqpSink = AmqpSink.createSimple(
+                AmqpSinkSettings.create(amqpConnectionDetails)
+                        .withRoutingKey(queueName)
+                        .withDeclarations(queueDeclaration)
+        );
+
+        final Integer bufferSize = 10;
+        final Source<CommittableIncomingMessage, NotUsed> amqpSource = AmqpSource.committableSource(
+                NamedQueueSourceSettings.create(
+                        DefaultAmqpConnection.getInstance(),
+                        queueName
+                ).withDeclarations(queueDeclaration),
+                bufferSize
+        );
+
+        final List<String> input = Arrays.asList("one", "two", "three", "four", "five");
+        Source.from(input).map(ByteString::fromString).runWith(amqpSink, materializer)
+                .toCompletableFuture().get(3, TimeUnit.SECONDS);
+
+        final CompletionStage<List<CommittableIncomingMessage>> result =
+                amqpSource
+                        .take(input.size()).runWith(Sink.seq(), materializer);
+
+        result.toCompletableFuture().get(3, TimeUnit.SECONDS).stream().map(cm -> {
+            try {
+                cm.ack(false).toCompletableFuture().get(3, TimeUnit.SECONDS);
+            } catch (Exception e) {
+                assertEquals(e.getMessage(), false, true);
+            }
+            return true;
+        });
+    }
+
+    @Test
     public void setRoutingKeyPerMessageAndConsumeThemInTheSameJVM() throws Exception {
         final String exchangeName = "amqp.topic." + System.currentTimeMillis();
         final ExchangeDeclaration exchangeDeclaration = ExchangeDeclaration.create(exchangeName, "topic");
