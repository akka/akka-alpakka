--- conflicted
+++ resolved
@@ -73,26 +73,9 @@
 
   private val decider: Supervision.Decider = { case _ => Supervision.Stop }
 
-<<<<<<< HEAD
-  def flowOrig: Flow[AwsOp, AmazonWebServiceResult[ResponseMetadata], NotUsed] =
-    Flow[AwsOp]
-      .map(toAwsRequest)
-=======
   def flow[Op <: AwsOp]: Flow[Op, Op#B, NotUsed] =
     Flow[Op]
       .map(op => toAwsRequest(op))
->>>>>>> 111fa25b
-      .via(connection)
-      .mapAsync(settings.parallelism) {
-        case (Success(response), i) => toAwsResult(response, i)
-        case (Failure(ex), i) => Future.failed(ex)
-      }
-      .withAttributes(ActorAttributes.supervisionStrategy(decider))
-      .map(_.asInstanceOf[Op#B])
-
-  def flow[Op <: AwsOp]: Flow[Op, Op#B, NotUsed] =
-    Flow[Op]
-      .map(toAwsRequest)
       .via(connection)
       .mapAsync(settings.parallelism) {
         case (Success(response), i) => toAwsResult(response, i)
