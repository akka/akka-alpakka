/*
 * Copyright (C) 2016-2017 Lightbend Inc. <http://www.lightbend.com>
 */
package akka.stream.alpakka.dynamodb.javadsl

import akka.NotUsed
import akka.actor.ActorSystem
import akka.stream.Materializer
import akka.stream.alpakka.dynamodb.AwsOp
import akka.stream.alpakka.dynamodb.impl.{DynamoClientImpl, DynamoSettings}
import akka.stream.alpakka.dynamodb.scaladsl.DynamoImplicits
import akka.stream.javadsl.Flow
import akka.stream.scaladsl.{Sink, Source}
import com.amazonaws.services.dynamodbv2.model._

import scala.concurrent.Future

object DynamoClient {
  def create(settings: DynamoSettings, system: ActorSystem, materializer: Materializer) =
    new DynamoClient(settings)(system, materializer)
}

final class DynamoClient(settings: DynamoSettings)(implicit system: ActorSystem, materializer: Materializer) {

  private val client = new DynamoClientImpl(settings, DynamoImplicits.errorResponseHandler)
  private implicit val ec = system.dispatcher

  import DynamoImplicits._

<<<<<<< HEAD
  private val flow = client.flowOrig.asJava
=======
  def flow[Op <: AwsOp]: Flow[Op, Op#B, NotUsed] = client.flow.asJava
>>>>>>> 111fa25b

  private def single(op: AwsOp): Future[op.B] =
    Source.single(op).via(client.flowOrig).runWith(Sink.head).map(_.asInstanceOf[op.B])

  def batchGetItem(request: BatchGetItemRequest) = single(BatchGetItem(request))

  def createTable(request: CreateTableRequest) = single(CreateTable(request))

  def deleteItem(request: DeleteItemRequest) = single(DeleteItem(request))

  def deleteTable(request: DeleteTableRequest) = single(DeleteTable(request))

  def describeLimits(request: DescribeLimitsRequest) = single(DescribeLimits(request))

  def describeTable(request: DescribeTableRequest) = single(DescribeTable(request))

  def query(request: QueryRequest) = single(Query(request))

  def scan(request: ScanRequest) = single(Scan(request))

  def updateItem(request: UpdateItemRequest) = single(UpdateItem(request))

  def updateTable(request: UpdateTableRequest) = single(UpdateTable(request))

  def putItem(request: PutItemRequest) = single(PutItem(request))

  def batchWriteItem(request: BatchWriteItemRequest) = single(BatchWriteItem(request))

  def getItem(request: GetItemRequest) = single(GetItem(request))

  def listTables(request: ListTablesRequest) = single(ListTables(request))

}<|MERGE_RESOLUTION|>--- conflicted
+++ resolved
@@ -27,14 +27,10 @@
 
   import DynamoImplicits._
 
-<<<<<<< HEAD
-  private val flow = client.flowOrig.asJava
-=======
   def flow[Op <: AwsOp]: Flow[Op, Op#B, NotUsed] = client.flow.asJava
->>>>>>> 111fa25b
 
   private def single(op: AwsOp): Future[op.B] =
-    Source.single(op).via(client.flowOrig).runWith(Sink.head).map(_.asInstanceOf[op.B])
+    Source.single(op).via(client.flow).runWith(Sink.head).map(_.asInstanceOf[op.B])
 
   def batchGetItem(request: BatchGetItemRequest) = single(BatchGetItem(request))
 
