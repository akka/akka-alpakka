/*
 * Copyright (C) 2016-2017 Lightbend Inc. <http://www.lightbend.com>
 */

package akka.stream.alpakka.dynamodb.scaladsl

import akka.stream.alpakka.dynamodb.AwsOp
import akka.stream.alpakka.dynamodb.impl.DynamoProtocol
import com.amazonaws.services.dynamodbv2.model._

object DynamoImplicits extends DynamoProtocol {

  implicit class BatchGetItem(val request: BatchGetItemRequest) extends AwsOp {
    override type A = BatchGetItemRequest
    override type B = BatchGetItemResult
    override val handler = batchGetItemU
    override val marshaller = batchGetItemM
    def toOp: BatchGetItem = this
  }

  implicit class CreateTable(val request: CreateTableRequest) extends AwsOp {
    override type A = CreateTableRequest
    override type B = CreateTableResult
    override val handler = createTableU
    override val marshaller = createTableM
    def toOp: CreateTable = this
  }

  implicit class DeleteItem(val request: DeleteItemRequest) extends AwsOp {
    override type A = DeleteItemRequest
    override type B = DeleteItemResult
    override val handler = deleteItemU
    override val marshaller = deleteItemM
    def toOp: DeleteItem = this
  }

  implicit class DeleteTable(val request: DeleteTableRequest) extends AwsOp {
    override type A = DeleteTableRequest
    override type B = DeleteTableResult
    override val handler = deleteTableU
    override val marshaller = deleteTableM
    def toOp: DeleteTable = this
  }

  implicit class DescribeLimits(val request: DescribeLimitsRequest) extends AwsOp {
    override type A = DescribeLimitsRequest
    override type B = DescribeLimitsResult
    override val handler = describeLimitsU
    override val marshaller = describeLimitsM
    def toOp: DescribeLimits = this
  }

  implicit class DescribeTable(val request: DescribeTableRequest) extends AwsOp {
    override type A = DescribeTableRequest
    override type B = DescribeTableResult
    override val handler = describeTableU
    override val marshaller = describeTableM
    def toOp: DescribeTable = this
  }

  implicit class Query(val request: QueryRequest) extends AwsOp {
    override type A = QueryRequest
    override type B = QueryResult
    override val handler = queryU
    override val marshaller = queryM
    def toOp: Query = this
  }

  implicit class Scan(val request: ScanRequest) extends AwsOp {
    override type A = ScanRequest
    override type B = ScanResult
    override val handler = scanU
    override val marshaller = scanM
    def toOp: Scan = this
  }

  implicit class UpdateItem(val request: UpdateItemRequest) extends AwsOp {
    override type A = UpdateItemRequest
    override type B = UpdateItemResult
    override val handler = updateItemU
    override val marshaller = updateItemM
    def toOp: UpdateItem = this
  }

  implicit class UpdateTable(val request: UpdateTableRequest) extends AwsOp {
    override type A = UpdateTableRequest
    override type B = UpdateTableResult
    override val handler = updateTableU
    override val marshaller = updateTableM
    def toOp: UpdateTable = this
  }

  implicit class PutItem(val request: PutItemRequest) extends AwsOp {
    override type A = PutItemRequest
    override type B = PutItemResult
    override val handler = putItemU
    override val marshaller = putItemM
    def toOp: PutItem = this
  }

  implicit class BatchWriteItem(val request: BatchWriteItemRequest) extends AwsOp {
    override type A = BatchWriteItemRequest
    override type B = BatchWriteItemResult
    override val handler = batchWriteItemU
    override val marshaller = batchWriteItemM
    def toOp: BatchWriteItem = this
  }

  implicit class GetItem(val request: GetItemRequest) extends AwsOp {
    override type A = GetItemRequest
    override type B = GetItemResult
    override val handler = getItemU
    override val marshaller = getItemM
    def toOp: GetItem = this
  }

  implicit class ListTables(val request: ListTablesRequest) extends AwsOp {
    override type A = ListTablesRequest
    override type B = ListTablesResult
    override val handler = listTablesU
    override val marshaller = listTablesM
    def toOp: ListTables = this
  }

<<<<<<< HEAD
  implicit class DescribeStream(val request: DescribeStreamRequest) extends AwsOp {
    override type A = DescribeStreamRequest
    override type B = DescribeStreamResult
    override val handler = describeStreamU
    override val marshaller = describeStreamM
    def toOp: DescribeStream = this
  }

  implicit class GetShardIterator(val request: GetShardIteratorRequest) extends AwsOp {
    override type A = GetShardIteratorRequest
    override type B = GetShardIteratorResult
    override val handler = getShardIteratorU
    override val marshaller = getShardIteratorM
    def toOp: GetShardIterator = this
  }

  implicit class GetRecords(val request: GetRecordsRequest) extends AwsOp {
    override type A = GetRecordsRequest
    override type B = GetRecordsResult
    override val handler = getRecordsU
    override val marshaller = getRecordsM
    def toOp: GetRecords = this
=======
  implicit class DescribeTimeToLive(val request: DescribeTimeToLiveRequest) extends AwsOp {
    override type A = DescribeTimeToLiveRequest
    override type B = DescribeTimeToLiveResult
    override val handler = describeTimeToLiveU
    override val marshaller = describeTimeToLiveM
    def toOp: DescribeTimeToLive = this
  }

  implicit class UpdateTimeToLive(val request: UpdateTimeToLiveRequest) extends AwsOp {
    override type A = UpdateTimeToLiveRequest
    override type B = UpdateTimeToLiveResult
    override val handler = updateTimeToLiveU
    override val marshaller = updateTimeToLiveM
    def toOp: UpdateTimeToLive = this
>>>>>>> 69643348
  }
}<|MERGE_RESOLUTION|>--- conflicted
+++ resolved
@@ -1,7 +1,6 @@
 /*
  * Copyright (C) 2016-2017 Lightbend Inc. <http://www.lightbend.com>
  */
-
 package akka.stream.alpakka.dynamodb.scaladsl
 
 import akka.stream.alpakka.dynamodb.AwsOp
@@ -122,7 +121,22 @@
     def toOp: ListTables = this
   }
 
-<<<<<<< HEAD
+  implicit class DescribeTimeToLive(val request: DescribeTimeToLiveRequest) extends AwsOp {
+    override type A = DescribeTimeToLiveRequest
+    override type B = DescribeTimeToLiveResult
+    override val handler = describeTimeToLiveU
+    override val marshaller = describeTimeToLiveM
+    def toOp: DescribeTimeToLive = this
+  }
+
+  implicit class UpdateTimeToLive(val request: UpdateTimeToLiveRequest) extends AwsOp {
+    override type A = UpdateTimeToLiveRequest
+    override type B = UpdateTimeToLiveResult
+    override val handler = updateTimeToLiveU
+    override val marshaller = updateTimeToLiveM
+    def toOp: UpdateTimeToLive = this
+  }
+
   implicit class DescribeStream(val request: DescribeStreamRequest) extends AwsOp {
     override type A = DescribeStreamRequest
     override type B = DescribeStreamResult
@@ -145,21 +159,5 @@
     override val handler = getRecordsU
     override val marshaller = getRecordsM
     def toOp: GetRecords = this
-=======
-  implicit class DescribeTimeToLive(val request: DescribeTimeToLiveRequest) extends AwsOp {
-    override type A = DescribeTimeToLiveRequest
-    override type B = DescribeTimeToLiveResult
-    override val handler = describeTimeToLiveU
-    override val marshaller = describeTimeToLiveM
-    def toOp: DescribeTimeToLive = this
-  }
-
-  implicit class UpdateTimeToLive(val request: UpdateTimeToLiveRequest) extends AwsOp {
-    override type A = UpdateTimeToLiveRequest
-    override type B = UpdateTimeToLiveResult
-    override val handler = updateTimeToLiveU
-    override val marshaller = updateTimeToLiveM
-    def toOp: UpdateTimeToLive = this
->>>>>>> 69643348
   }
 }