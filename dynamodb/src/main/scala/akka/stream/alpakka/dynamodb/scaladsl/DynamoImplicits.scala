--- conflicted
+++ resolved
@@ -22,11 +22,7 @@
     override type B = CreateTableResult
     override val handler = createTableU
     override val marshaller = createTableM
-<<<<<<< HEAD
-    def toOp[CreateTable] = this
-=======
     def toOp: CreateTable = this
->>>>>>> 111fa25b
   }
 
   implicit class DeleteItem(val request: DeleteItemRequest) extends AwsOp {
@@ -124,30 +120,4 @@
     override val marshaller = listTablesM
     def toOp: ListTables = this
   }
-<<<<<<< HEAD
-
-  implicit class DescribeStream(val request: DescribeStreamRequest) extends AwsOp {
-    override type A = DescribeStreamRequest
-    override type B = DescribeStreamResult
-    override val handler = describeStreamU
-    override val marshaller = describeStreamM
-    def toOp: DescribeStream = this
-  }
-
-  implicit class GetShardIterator(val request: GetShardIteratorRequest) extends AwsOp {
-    override type A = GetShardIteratorRequest
-    override type B = GetShardIteratorResult
-    override val handler = getShardIteratorU
-    override val marshaller = getShardIteratorM
-    def toOp: GetShardIterator = this
-  }
-
-  implicit class GetRecords(val request: GetRecordsRequest) extends AwsOp {
-    override type A = GetRecordsRequest
-    override type B = GetRecordsResult
-    override val handler = getRecordsU
-    override val marshaller = getRecordsM
-  }
-=======
->>>>>>> 111fa25b
 }