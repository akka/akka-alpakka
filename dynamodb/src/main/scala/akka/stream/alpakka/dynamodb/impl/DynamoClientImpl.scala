/*
 * Copyright (C) 2016-2017 Lightbend Inc. <http://www.lightbend.com>
 */
package akka.stream.alpakka.dynamodb.impl

import akka.actor.ActorSystem
import akka.http.scaladsl.Http
import akka.http.scaladsl.model.MediaType.NotCompressible
import akka.http.scaladsl.model.{ContentType, MediaType}
import akka.stream.Materializer
import akka.stream.alpakka.dynamodb.impl.AwsClient.{AwsConnect, AwsRequestMetadata}
import com.amazonaws.AmazonServiceException
import com.amazonaws.http.HttpResponseHandler

class DynamoClientImpl(
    val settings: DynamoSettings,
    val errorResponseHandler: HttpResponseHandler[AmazonServiceException]
)(implicit protected val system: ActorSystem, implicit protected val materializer: Materializer)
    extends AwsClient[DynamoSettings] {

  override protected val service = "dynamodb"
  override protected val defaultContentType =
    ContentType.Binary(MediaType.customBinary("application", "x-amz-json-1.0", NotCompressible))
  override protected implicit val ec = system.dispatcher

  override protected val connection: AwsConnect =
    if (settings.port == 443)
      Http().cachedHostConnectionPoolHttps[AwsRequestMetadata](settings.host)(materializer)
    else
      Http().cachedHostConnectionPool[AwsRequestMetadata](settings.host, settings.port)(materializer)

<<<<<<< HEAD
  def single(op: AwsOp) = Source.single(op).via(flowOrig).map(_.asInstanceOf[op.B]).runWith(Sink.head)

=======
>>>>>>> 111fa25b
}<|MERGE_RESOLUTION|>--- conflicted
+++ resolved
@@ -29,9 +29,4 @@
     else
       Http().cachedHostConnectionPool[AwsRequestMetadata](settings.host, settings.port)(materializer)
 
-<<<<<<< HEAD
-  def single(op: AwsOp) = Source.single(op).via(flowOrig).map(_.asInstanceOf[op.B]).runWith(Sink.head)
-
-=======
->>>>>>> 111fa25b
 }