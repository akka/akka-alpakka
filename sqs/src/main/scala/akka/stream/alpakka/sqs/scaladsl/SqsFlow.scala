/*
 * Copyright (C) 2016-2017 Lightbend Inc. <http://www.lightbend.com>
 */
package akka.stream.alpakka.sqs.scaladsl

import akka.NotUsed
import akka.stream.FlowShape
import akka.stream.alpakka.sqs.{SqsBatchFlowSettings, SqsBatchFlowStage, SqsFlowStage, SqsSinkSettings}
import akka.stream.scaladsl.{Flow, GraphDSL}
import com.amazonaws.services.sqs.AmazonSQSAsync
import com.amazonaws.services.sqs.model.SendMessageResult

import scala.concurrent.Future

object SqsFlow {

  /**
   * Scala API: creates a [[SqsFlowStage]] for a SQS queue using an [[AmazonSQSAsync]]
   */
  def apply(queueUrl: String, settings: SqsSinkSettings = SqsSinkSettings.Defaults)(
      implicit sqsClient: AmazonSQSAsync
  ): Flow[String, Result, NotUsed] =
    Flow.fromGraph(new SqsFlowStage(queueUrl, sqsClient)).mapAsync(settings.maxInFlight)(identity)

  def grouped(queueUrl: String, settings: SqsBatchFlowSettings = SqsBatchFlowSettings.Defaults)(
      implicit sqsClient: AmazonSQSAsync
  ): Flow[String, Result, NotUsed] = {
    val graph = GraphDSL.create() { implicit builder =>
      import GraphDSL.Implicits._

      val groupingStage: FlowShape[String, Seq[String]] =
        builder.add(Flow[String].groupedWithin(settings.maxBatchSize, settings.maxBatchWait))

      val sqsStage: FlowShape[Seq[String], Future[List[Result]]] =
        builder.add(new SqsBatchFlowStage(queueUrl, sqsClient))

      val flattenFutures: FlowShape[Future[List[Result]], List[Result]] =
        builder.add(Flow[Future[List[Result]]].mapAsync(settings.concurrentRequests)(identity))

      val flattenResults: FlowShape[List[Result], Result] = builder.add(Flow[List[Result]].mapConcat(identity))
      groupingStage ~> sqsStage ~> flattenFutures ~> flattenResults

      FlowShape(groupingStage.in, flattenResults.out)
    }

    Flow.fromGraph(graph)
  }

  def batch(queueUrl: String, settings: SqsBatchFlowSettings = SqsBatchFlowSettings.Defaults)(
      implicit sqsClient: AmazonSQSAsync
<<<<<<< HEAD
  ): Flow[Seq[String], List[Result], NotUsed] =
    Flow.fromGraph(new SqsBatchFlowStage(queueUrl, sqsClient)).mapAsync(settings.concurrentRequests)(identity)
=======
  ): Flow[Iterable[String], List[Result], NotUsed] =
    Flow.fromGraph(new SqsBatchFlowStage(queueUrl, sqsClient)).mapAsync(settings.concurrentRequest)(identity)
>>>>>>> 5799996f
}

/**
 * Messages returned by a SqsFlow.
 * @param metadata metadata with AWS response details.
 * @param message message body.
 */
final case class Result(
    metadata: SendMessageResult,
    message: String
)<|MERGE_RESOLUTION|>--- conflicted
+++ resolved
@@ -48,13 +48,8 @@
 
   def batch(queueUrl: String, settings: SqsBatchFlowSettings = SqsBatchFlowSettings.Defaults)(
       implicit sqsClient: AmazonSQSAsync
-<<<<<<< HEAD
-  ): Flow[Seq[String], List[Result], NotUsed] =
+  ): Flow[Iterable[String], List[Result], NotUsed] =
     Flow.fromGraph(new SqsBatchFlowStage(queueUrl, sqsClient)).mapAsync(settings.concurrentRequests)(identity)
-=======
-  ): Flow[Iterable[String], List[Result], NotUsed] =
-    Flow.fromGraph(new SqsBatchFlowStage(queueUrl, sqsClient)).mapAsync(settings.concurrentRequest)(identity)
->>>>>>> 5799996f
 }
 
 /**
