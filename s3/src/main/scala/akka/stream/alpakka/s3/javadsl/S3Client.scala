--- conflicted
+++ resolved
@@ -37,16 +37,14 @@
   def download(bucket: String, key: String): Source[ByteString, NotUsed] =
     impl.download(S3Location(bucket, key)).asJava
 
-<<<<<<< HEAD
-  def listBucket(bucket: String, prefix: Option[String]): Source[String, NotUsed] =
-    impl.listBucket(bucket, prefix).asJava
-=======
   def download(bucket: String, key: String, range: ByteRange): Source[ByteString, NotUsed] = {
     val scalaRange = range.asInstanceOf[ScalaByteRange]
     impl.download(S3Location(bucket, key), Some(scalaRange)).asJava
   }
->>>>>>> e72e9ca6
 
+  def listBucket(bucket: String, prefix: Option[String]): Source[String, NotUsed] =
+    impl.listBucket(bucket, prefix).asJava
+  
   def multipartUpload(bucket: String,
                       key: String,
                       contentType: ContentType,
