/*
 * Copyright (C) 2016-2017 Lightbend Inc. <http://www.lightbend.com>
 */
package akka.stream.alpakka.s3.scaladsl

import akka.NotUsed
import akka.actor.ActorSystem
import akka.http.scaladsl.model._
import akka.http.scaladsl.model.headers.ByteRange
import akka.stream.Materializer
import akka.stream.alpakka.s3.S3Settings
import akka.stream.alpakka.s3.acl.CannedAcl
import akka.stream.alpakka.s3.auth.AWSCredentials
import akka.stream.alpakka.s3.impl._
import akka.stream.scaladsl.{Sink, Source}
import akka.util.ByteString

import scala.concurrent.Future

final case class MultipartUploadResult(location: Uri, bucket: String, key: String, etag: String)

object MultipartUploadResult {
  def apply(r: CompleteMultipartUploadResult): MultipartUploadResult =
    new MultipartUploadResult(r.location, r.bucket, r.key, r.etag)
}

object S3Client {
  val MinChunkSize = 5242880

  def apply()(implicit system: ActorSystem, mat: Materializer): S3Client = {
    val s3Settings = S3Settings(system)
    new S3Client(s3Settings.awsCredentials, s3Settings.s3Region)
  }
}

final class S3Client(credentials: AWSCredentials, region: String)(implicit system: ActorSystem, mat: Materializer) {

  import S3Client._

  private[this] val impl = S3Stream(credentials, region)

  def request(bucket: String, key: String): Future[HttpResponse] = impl.request(S3Location(bucket, key))

  def download(bucket: String, key: String): Source[ByteString, NotUsed] = impl.download(S3Location(bucket, key))

<<<<<<< HEAD
  def listBucket(bucket: String, prefix: Option[String]): Source[String, NotUsed] = impl.listBucket(bucket, prefix)
=======
  def download(bucket: String, key: String, range: ByteRange): Source[ByteString, NotUsed] =
    impl.download(S3Location(bucket, key), Some(range))
>>>>>>> e72e9ca6

  def multipartUpload(bucket: String,
                      key: String,
                      contentType: ContentType = ContentTypes.`application/octet-stream`,
                      metaHeaders: MetaHeaders = MetaHeaders(Map()),
                      cannedAcl: CannedAcl = CannedAcl.Private,
                      chunkSize: Int = MinChunkSize,
                      chunkingParallelism: Int = 4): Sink[ByteString, Future[MultipartUploadResult]] =
    impl
      .multipartUpload(
        S3Location(bucket, key),
        contentType,
        S3Headers(cannedAcl, metaHeaders),
        chunkSize,
        chunkingParallelism
      )
      .mapMaterializedValue(_.map(MultipartUploadResult.apply)(system.dispatcher))

  def multipartUploadWithHeaders(
      bucket: String,
      key: String,
      contentType: ContentType = ContentTypes.`application/octet-stream`,
      chunkSize: Int = MinChunkSize,
      chunkingParallelism: Int = 4,
      s3Headers: Option[S3Headers] = None
  ): Sink[ByteString, Future[MultipartUploadResult]] =
    impl
      .multipartUpload(
        S3Location(bucket, key),
        contentType,
        s3Headers.getOrElse(S3Headers.empty),
        chunkSize,
        chunkingParallelism
      )
      .mapMaterializedValue(_.map(MultipartUploadResult.apply)(system.dispatcher))

}<|MERGE_RESOLUTION|>--- conflicted
+++ resolved
@@ -43,12 +43,10 @@
 
   def download(bucket: String, key: String): Source[ByteString, NotUsed] = impl.download(S3Location(bucket, key))
 
-<<<<<<< HEAD
-  def listBucket(bucket: String, prefix: Option[String]): Source[String, NotUsed] = impl.listBucket(bucket, prefix)
-=======
   def download(bucket: String, key: String, range: ByteRange): Source[ByteString, NotUsed] =
     impl.download(S3Location(bucket, key), Some(range))
->>>>>>> e72e9ca6
+  
+  def listBucket(bucket: String, prefix: Option[String]): Source[String, NotUsed] = impl.listBucket(bucket, prefix)
 
   def multipartUpload(bucket: String,
                       key: String,
