/*
 * Copyright (C) 2016-2017 Lightbend Inc. <http://www.lightbend.com>
 */
package akka.stream.alpakka.s3

import akka.actor.ActorSystem
import akka.stream.alpakka.s3.auth.AWSCredentials
import com.typesafe.config.Config

final case class Proxy(host: String, port: Int)

final class S3Settings(val bufferType: BufferType,
                       val diskBufferPath: String,
                       val proxy: Option[Proxy],
                       val awsCredentials: AWSCredentials,
                       val s3Region: String,
                       val pathStyleAccess: Boolean) {

  override def toString: String =
<<<<<<< HEAD
    s"S3Settings($bufferType,$diskBufferPath,$debugLogging,$proxy,$awsCredentials,$s3Region,$pathStyleAccess)"
=======
    s"S3Settings($bufferType,$diskBufferPath,$proxy,$awsCredentials,$s3Region)"
>>>>>>> cf555257
}

sealed trait BufferType

case object MemoryBufferType extends BufferType {
  def getInstance: BufferType = MemoryBufferType
}

case object DiskBufferType extends BufferType {
  def getInstance: BufferType = DiskBufferType
}

object S3Settings {
  def apply(system: ActorSystem): S3Settings =
    apply(system.settings.config.getConfig("akka.stream.alpakka.s3"))

  /**
   * Create [[S3Settings]] from a Config subsection.
   */
  def apply(config: Config): S3Settings = new S3Settings(
    bufferType = config.getString("buffer") match {
      case "memory" => MemoryBufferType
      case "disk" => DiskBufferType
      case _ => throw new IllegalArgumentException("Buffer type must be 'memory' or 'disk'")
    },
    diskBufferPath = config.getString("disk-buffer-path"),
    proxy = {
      if (config.getString("proxy.host") != "")
        Some(Proxy(config.getString("proxy.host"), config.getInt("proxy.port")))
      else None
    },
    awsCredentials = AWSCredentials(config.getString("aws.access-key-id"), config.getString("aws.secret-access-key")),
    s3Region = config.getString("aws.default-region"),
    pathStyleAccess = config.getBoolean("path-style-access")
  )
}<|MERGE_RESOLUTION|>--- conflicted
+++ resolved
@@ -17,11 +17,7 @@
                        val pathStyleAccess: Boolean) {
 
   override def toString: String =
-<<<<<<< HEAD
-    s"S3Settings($bufferType,$diskBufferPath,$debugLogging,$proxy,$awsCredentials,$s3Region,$pathStyleAccess)"
-=======
-    s"S3Settings($bufferType,$diskBufferPath,$proxy,$awsCredentials,$s3Region)"
->>>>>>> cf555257
+    s"S3Settings($bufferType,$diskBufferPath,$proxy,$awsCredentials,$s3Region,$pathStyleAccess)"
 }
 
 sealed trait BufferType
