--- conflicted
+++ resolved
@@ -65,7 +65,6 @@
     Source.fromFuture(request(s3Location, range).flatMap(entityForSuccess).map(_.dataBytes)).flatMapConcat(identity)
   }
 
-<<<<<<< HEAD
   def listBucket(bucket: String, prefix: Option[String] = None): Source[String, NotUsed] = {
     def listBucketCall(continuation_token: Option[String] = None): Future[ListBucketResult] =
       signAndGetAs[ListBucketResult](HttpRequests.listBucket(bucket, region, prefix, continuation_token))
@@ -84,9 +83,6 @@
     fileSourceFromFuture(listBucketCall())
   }
 
-  def request(s3Location: S3Location): Future[HttpResponse] =
-    signAndGet(getDownloadRequest(s3Location, region))
-=======
   def request(s3Location: S3Location, rangeOption: Option[ByteRange] = None): Future[HttpResponse] = {
     val downloadRequest = getDownloadRequest(s3Location, region)
     signAndGet(rangeOption match {
@@ -94,7 +90,6 @@
       case _ => downloadRequest
     })
   }
->>>>>>> e72e9ca6
 
   /**
    * Uploads a stream of ByteStrings to a specified location as a multipart upload.
