/*
 * Copyright (C) 2016-2018 Lightbend Inc. <http://www.lightbend.com>
 */

package akka.stream.alpakka.s3.impl

import java.time.{Instant, LocalDate}

import scala.collection.immutable.Seq
import scala.concurrent.{ExecutionContext, Future}
import scala.util.{Failure, Success}
import akka.{Done, NotUsed}
import akka.actor.ActorSystem
import akka.http.scaladsl.Http
import akka.http.scaladsl.model.StatusCodes.{NoContent, NotFound, OK}
import akka.http.scaladsl.model.headers.{`Content-Length`, ByteRange, CustomHeader}
import akka.http.scaladsl.model._
import akka.http.scaladsl.unmarshalling.{Unmarshal, Unmarshaller}
import akka.stream.Materializer
import akka.stream.alpakka.s3.auth.{CredentialScope, Signer, SigningKey}
import akka.stream.alpakka.s3.scaladsl.{ListBucketResultContents, ObjectMetadata}
import akka.stream.alpakka.s3.{DiskBufferType, MemoryBufferType, S3Exception, S3Settings}
import akka.stream.scaladsl.{Flow, Keep, RunnableGraph, Sink, Source}
import akka.util.ByteString

final case class S3Location(bucket: String, key: String)

final case class MultipartUpload(s3Location: S3Location, uploadId: String)

sealed trait UploadPartResponse {
  def multipartUpload: MultipartUpload

  def index: Int
}

final case class SuccessfulUploadPart(multipartUpload: MultipartUpload, index: Int, etag: String)
    extends UploadPartResponse

final case class FailedUploadPart(multipartUpload: MultipartUpload, index: Int, exception: Throwable)
    extends UploadPartResponse

final case class FailedUpload(reasons: Seq[Throwable]) extends Exception(reasons.map(_.getMessage).mkString(", "))

final case class CompleteMultipartUploadResult(location: Uri, bucket: String, key: String, etag: String)

final case class ListBucketResult(isTruncated: Boolean,
                                  continuationToken: Option[String],
                                  contents: Seq[ListBucketResultContents])

<<<<<<< HEAD
final case class CopyPartResult(lastModified: Instant, eTag: String)

final case class CopyPartition(partNumber: Int, sourceLocation: S3Location, range: Option[ByteRange.Slice] = None)

final case class MultipartCopy(multipartUpload: MultipartUpload, copyPartition: CopyPartition)
=======
sealed trait ApiVersion {
  def getInstance: ApiVersion
}

case object ListBucketVersion1 extends ApiVersion {
  override val getInstance: ApiVersion = ListBucketVersion1
}
case object ListBucketVersion2 extends ApiVersion {
  override val getInstance: ApiVersion = ListBucketVersion2
}
>>>>>>> d91503d0

object S3Stream {

  def apply(settings: S3Settings)(implicit system: ActorSystem, mat: Materializer): S3Stream =
    new S3Stream(settings)
}

private[alpakka] final class S3Stream(settings: S3Settings)(implicit system: ActorSystem, mat: Materializer) {

  import HttpRequests._
  import Marshalling._

  implicit val conf = settings
  val MinChunkSize = 5242880 //in bytes
  // def because tokens can expire
  def signingKey = SigningKey(
    settings.credentialsProvider,
    CredentialScope(LocalDate.now(), settings.s3RegionProvider.getRegion, "s3")
  )

  def download(s3Location: S3Location,
               range: Option[ByteRange],
               sse: Option[ServerSideEncryption]): (Source[ByteString, NotUsed], Future[ObjectMetadata]) = {
    import mat.executionContext
    val s3Headers = S3Headers(sse.fold[Seq[HttpHeader]](Seq.empty) { _.headersFor(GetObject) })
    val future = request(s3Location, rangeOption = range, s3Headers = s3Headers)
    val source = Source
      .fromFuture(future.flatMap(entityForSuccess))
      .map(_.dataBytes)
      .flatMapConcat(identity)
    val meta = future.map(resp ⇒ computeMetaData(resp.headers, resp.entity))
    (source, meta)
  }

  def listBucket(bucket: String, prefix: Option[String] = None): Source[ListBucketResultContents, NotUsed] = {
    sealed trait ListBucketState
    case object Starting extends ListBucketState
    case class Running(continuationToken: String) extends ListBucketState
    case object Finished extends ListBucketState

    import system.dispatcher

    def listBucketCall(token: Option[String]): Future[Option[(ListBucketState, Seq[ListBucketResultContents])]] =
      signAndGetAs[ListBucketResult](HttpRequests.listBucket(bucket, prefix, token))
        .map { (res: ListBucketResult) =>
          Some(
            res.continuationToken
              .fold[(ListBucketState, Seq[ListBucketResultContents])]((Finished, res.contents))(
                t => (Running(t), res.contents)
              )
          )
        }

    Source
      .unfoldAsync[ListBucketState, Seq[ListBucketResultContents]](Starting) {
        case Finished => Future.successful(None)
        case Starting => listBucketCall(None)
        case Running(token) => listBucketCall(Some(token))
      }
      .mapConcat(identity)
  }

  def getObjectMetadata(bucket: String,
                        key: String,
                        sse: Option[ServerSideEncryption]): Future[Option[ObjectMetadata]] = {
    implicit val ec = mat.executionContext
    val s3Headers = S3Headers(sse.fold[Seq[HttpHeader]](Seq.empty) { _.headersFor(HeadObject) })
    request(S3Location(bucket, key), HttpMethods.HEAD, s3Headers = s3Headers).flatMap {
      case HttpResponse(OK, headers, entity, _) =>
        entity.discardBytes().future().map { _ =>
          Some(computeMetaData(headers, entity))
        }
      case HttpResponse(NotFound, _, entity, _) =>
        entity.discardBytes().future().map(_ => None)
      case HttpResponse(_, _, entity, _) =>
        Unmarshal(entity).to[String].map { err =>
          throw new S3Exception(err)
        }
    }
  }

  def deleteObject(s3Location: S3Location): Future[Done] = {
    implicit val ec = mat.executionContext
    request(s3Location, HttpMethods.DELETE).flatMap {
      case HttpResponse(NoContent, _, entity, _) =>
        entity.discardBytes().future().map(_ => Done)
      case HttpResponse(_, _, entity, _) =>
        Unmarshal(entity).to[String].map { err =>
          throw new S3Exception(err)
        }
    }
  }

  def putObject(s3Location: S3Location,
                contentType: ContentType,
                data: Source[ByteString, _],
                contentLength: Long,
                s3Headers: S3Headers,
                sse: Option[ServerSideEncryption]): Future[ObjectMetadata] = {

    // TODO can we take in a Source[ByteString, NotUsed] without forcing chunking
    // chunked requests are causing S3 to think this is a multipart upload

    implicit val ec: ExecutionContext = mat.executionContext

    val headers = S3Headers(
      s3Headers.headers ++ sse.fold[Seq[HttpHeader]](Seq.empty) { _.headersFor(PutObject) }
    )
    val req = uploadRequest(s3Location, data, contentLength, contentType, headers)

    val resp = for {
      signedRequest <- Signer.signedRequest(req, signingKey)
      resp <- Http().singleRequest(signedRequest)
    } yield resp

    resp.flatMap {
      case HttpResponse(OK, h, entity, _) =>
        entity.discardBytes().future().map { _ =>
          ObjectMetadata(h :+ `Content-Length`(entity.contentLengthOption.getOrElse(0)))
        }
      case HttpResponse(_, _, entity, _) =>
        Unmarshal(entity).to[String].map { err =>
          throw new S3Exception(err)
        }
    }
  }

  def request(s3Location: S3Location,
              method: HttpMethod = HttpMethods.GET,
              rangeOption: Option[ByteRange] = None,
              s3Headers: S3Headers = S3Headers.empty): Future[HttpResponse] =
    signAndGet(requestHeaders(getDownloadRequest(s3Location, method, s3Headers), rangeOption))

  private def requestHeaders(downloadRequest: HttpRequest, rangeOption: Option[ByteRange]): HttpRequest =
    rangeOption match {
      case Some(range) => downloadRequest.addHeader(headers.Range(range))
      case _ => downloadRequest
    }

  /**
   * Uploads a stream of ByteStrings to a specified location as a multipart upload.
   */
  def multipartUpload(
      s3Location: S3Location,
      contentType: ContentType = ContentTypes.`application/octet-stream`,
      s3Headers: S3Headers,
      sse: Option[ServerSideEncryption] = None,
      chunkSize: Int = MinChunkSize,
      chunkingParallelism: Int = 4
  ): Sink[ByteString, Future[CompleteMultipartUploadResult]] =
    chunkAndRequest(s3Location, contentType, s3Headers, chunkSize, sse)(chunkingParallelism)
      .toMat(completionSink(s3Location))(Keep.right)

  private def initiateMultipartUpload(s3Location: S3Location,
                                      contentType: ContentType,
                                      s3Headers: S3Headers): Future[MultipartUpload] = {
    import mat.executionContext

    val req = initiateMultipartUploadRequest(s3Location, contentType, s3Headers)

    val response = for {
      signedReq <- Signer.signedRequest(req, signingKey)
      response <- Http().singleRequest(signedReq)
    } yield response
    response.flatMap {
      case HttpResponse(status, _, entity, _) if status.isSuccess() =>
        Unmarshal(entity).to[MultipartUpload]
      case HttpResponse(_, _, entity, _) =>
        Unmarshal(entity).to[String].map { err =>
          throw new S3Exception(err)
        }
    }
  }

  def multipartCopy(
      sourceLocation: S3Location,
      targetLocation: S3Location,
      contentType: ContentType = ContentTypes.`application/octet-stream`,
      s3Headers: S3Headers,
      sse: Option[ServerSideEncryption] = None,
      chunkSize: Int = MinChunkSize,
      chunkingParallelism: Int = 4
  ): RunnableGraph[Future[CompleteMultipartUploadResult]] = {
    import mat.executionContext

    // Pre step get source meta to get content length (size of the object)
    val eventualMaybeObjectSize: Future[Option[Long]] =
      getObjectMetadata(sourceLocation.bucket, sourceLocation.key, sse).map(_.map(_.contentLength))
    val eventualPartitions =
      eventualMaybeObjectSize.map(_.map(createPartitions(chunkSize, sourceLocation)).getOrElse(Nil))
    val partitions = Source.fromFuture(eventualPartitions)

    // Multipart copy upload requests (except for the completion api) are created here.
    //  The initial copy upload request gets executed within this function as well.
    //  The individual copy upload part requests are created.
    val copyRequests = createCopyRequests(targetLocation, contentType, s3Headers, sse, partitions)(chunkingParallelism)

    // The individual copy upload part requests are processed here
    processUploadCopyPartRequests(copyRequests)(chunkingParallelism)
      .toMat(completionSink(targetLocation))(Keep.right)
  }

  private def computeMetaData(headers: Seq[HttpHeader], entity: ResponseEntity): ObjectMetadata =
    ObjectMetadata(
      headers ++
      Seq(
        `Content-Length`(entity.contentLengthOption.getOrElse(0)),
        CustomContentTypeHeader(entity.contentType)
      )
    )

  //`Content-Type` header is by design not accessible as header. So need to have a custom
  //header implementation to expose that
  private case class CustomContentTypeHeader(contentType: ContentType) extends CustomHeader {
    override def name(): String = "Content-Type"
    override def value(): String = contentType.value
    override def renderInRequests(): Boolean = true
    override def renderInResponses(): Boolean = true
  }

  private def completeMultipartUpload(s3Location: S3Location,
                                      parts: Seq[SuccessfulUploadPart]): Future[CompleteMultipartUploadResult] = {
    import mat.executionContext

    for (req <- completeMultipartUploadRequest(parts.head.multipartUpload, parts.map(p => p.index -> p.etag));
         res <- signAndGetAs[CompleteMultipartUploadResult](req)) yield res
  }

  /**
   * Initiates a multipart upload. Returns a source of the initiated upload with upload part indicess
   */
  private def initiateUpload(s3Location: S3Location,
                             contentType: ContentType,
                             s3Headers: S3Headers): Source[(MultipartUpload, Int), NotUsed] =
    Source
      .single(s3Location)
      .mapAsync(1)(initiateMultipartUpload(_, contentType, s3Headers))
      .mapConcat(r => Stream.continually(r))
      .zip(Source.fromIterator(() => Iterator.from(1)))

  val atLeastOneByteString = Flow[ByteString].orElse(Source.single(ByteString.empty))

  private def createRequests(
      s3Location: S3Location,
      contentType: ContentType,
      s3Headers: S3Headers,
      chunkSize: Int,
      parallelism: Int,
      sse: Option[ServerSideEncryption]
  ): Flow[ByteString, (HttpRequest, (MultipartUpload, Int)), NotUsed] = {

    assert(
      chunkSize >= MinChunkSize,
      "Chunk size must be at least 5242880B. See http://docs.aws.amazon.com/AmazonS3/latest/API/mpUploadUploadPart.html"
    )

    // First step of the multi part upload process is made.
    //  The response is then used to construct the subsequent individual upload part requests
    val requestInfo: Source[(MultipartUpload, Int), NotUsed] =
      initiateUpload(s3Location,
                     contentType,
                     S3Headers(
                       s3Headers.headers ++
                       sse.fold[Seq[HttpHeader]](Seq.empty) { _.headersFor(InitiateMultipartUpload) }
                     ))

    // use the same key for all sub-requests (chunks)
    val key: SigningKey = signingKey

    val headers: S3Headers = S3Headers(sse.fold[Seq[HttpHeader]](Seq.empty) { _.headersFor(UploadPart) })

    SplitAfterSize(chunkSize)(atLeastOneByteString)
      .via(getChunkBuffer(chunkSize)) //creates the chunks
      .concatSubstreams
      .zipWith(requestInfo) {
        case (chunkedPayload, (uploadInfo, chunkIndex)) =>
          //each of the payload requests are created
          val partRequest =
            uploadPartRequest(uploadInfo, chunkIndex, chunkedPayload.data, chunkedPayload.size, headers)
          (partRequest, (uploadInfo, chunkIndex))
      }
      .mapAsync(parallelism) { case (req, info) => Signer.signedRequest(req, key).zip(Future.successful(info)) }
  }

  private def getChunkBuffer(chunkSize: Int) = settings.bufferType match {
    case MemoryBufferType =>
      new MemoryBuffer(chunkSize * 2)
    case d @ DiskBufferType(_) =>
      new DiskBuffer(2, chunkSize * 2, d.path)
  }

  private def chunkAndRequest(
      s3Location: S3Location,
      contentType: ContentType,
      s3Headers: S3Headers,
      chunkSize: Int,
      sse: Option[ServerSideEncryption]
  )(parallelism: Int): Flow[ByteString, UploadPartResponse, NotUsed] = {

    // Multipart upload requests (except for the completion api) are created here.
    //  The initial upload request gets executed within this function as well.
    //  The individual upload part requests are created.
    val requestFlow = createRequests(s3Location, contentType, s3Headers, chunkSize, parallelism, sse)

    // The individual upload part requests are processed here
    requestFlow
      .via(Http().superPool[(MultipartUpload, Int)]())
      .map {
        case (Success(r), (upload, index)) =>
          r.entity.dataBytes.runWith(Sink.ignore)
          val etag = r.headers.find(_.lowercaseName() == "etag").map(_.value)
          etag
            .map((t) => SuccessfulUploadPart(upload, index, t))
            .getOrElse(FailedUploadPart(upload, index, new RuntimeException(s"Cannot find etag in ${r}")))

        case (Failure(e), (upload, index)) => FailedUploadPart(upload, index, e)
      }
  }

  private def completionSink(
      s3Location: S3Location
  ): Sink[UploadPartResponse, Future[CompleteMultipartUploadResult]] = {
    import mat.executionContext

    Sink.seq[UploadPartResponse].mapMaterializedValue { responseFuture: Future[Seq[UploadPartResponse]] =>
      responseFuture
        .flatMap { responses: Seq[UploadPartResponse] =>
          val successes = responses.collect { case r: SuccessfulUploadPart => r }
          val failures = responses.collect { case r: FailedUploadPart => r }
          if (responses.isEmpty) {
            Future.failed(new RuntimeException("No Responses"))
          } else if (failures.isEmpty) {
            Future.successful(successes.sortBy(_.index))
          } else {
            Future.failed(FailedUpload(failures.map(_.exception)))
          }
        }
        .flatMap(completeMultipartUpload(s3Location, _))
    }
  }

  private def signAndGetAs[T](request: HttpRequest)(implicit um: Unmarshaller[ResponseEntity, T]): Future[T] = {
    import mat.executionContext
    for (response <- signAndGet(request);
         entity <- entityForSuccess(response);
         t <- Unmarshal(entity).to[T]) yield t
  }

  private def signAndGet(request: HttpRequest): Future[HttpResponse] = {
    import mat.executionContext
    for {
      req <- Signer.signedRequest(request, signingKey)
      res <- Http().singleRequest(req)
    } yield res
  }

  private def entityForSuccess(resp: HttpResponse)(implicit ctx: ExecutionContext): Future[ResponseEntity] =
    resp match {
      case HttpResponse(status, _, entity, _) if status.isSuccess() && !status.isRedirection() =>
        Future.successful(entity)
      case HttpResponse(_, _, entity, _) =>
        Unmarshal(entity).to[String].map { err =>
          throw new S3Exception(err)
        }
    }

  private[impl] def createPartitions(chunkSize: Int,
                                     sourceLocation: S3Location)(objectSize: Long): List[CopyPartition] =
    if (objectSize <= 0 || objectSize < chunkSize) CopyPartition(1, sourceLocation) :: Nil
    else {
      ((0L until objectSize by chunkSize).toList :+ objectSize)
        .sliding(2)
        .toList
        .zipWithIndex
        .map {
          case (ls, index) => CopyPartition(index + 1, sourceLocation, Some(ByteRange(ls.head, ls.last)))
        }
    }

  private def createCopyRequests(
      location: S3Location,
      contentType: ContentType,
      s3Headers: S3Headers,
      sse: Option[ServerSideEncryption],
      partitions: Source[List[CopyPartition], NotUsed]
  )(parallelism: Int) = {
    val requestInfo: Source[(MultipartUpload, Int), NotUsed] =
      initiateUpload(location,
                     contentType,
                     S3Headers(
                       s3Headers.headers ++
                       sse.fold[Seq[HttpHeader]](Seq.empty) { _.headersFor(InitiateMultipartUpload) }
                     ))

    // use the same key for all sub-requests (chunks)
    val key: SigningKey = signingKey

    val headers: S3Headers = S3Headers(sse.fold[Seq[HttpHeader]](Seq.empty) { _.headersFor(CopyPart) })

    requestInfo
      .zipWith(partitions) {
        case ((upload, _), ls) =>
          ls.map { cp =>
            val multipartCopy = MultipartCopy(upload, cp)
            val request = uploadCopyPartRequest(multipartCopy, headers)
            (request, multipartCopy)
          }
      }
      .mapConcat(identity)
      .mapAsync(parallelism) {
        case (req, info) => Signer.signedRequest(req, key).zip(Future.successful(info))
      }
  }

  private def processUploadCopyPartRequests(
      requests: Source[(HttpRequest, MultipartCopy), NotUsed]
  )(parallelism: Int) = {
    import mat.executionContext

    requests
      .via(Http().superPool[MultipartCopy]())
      .map {
        case (Success(r), multipartCopy) =>
          val entity = r.entity
          val upload = multipartCopy.multipartUpload
          val index = multipartCopy.copyPartition.partNumber
          import StatusCodes._
          r.status match {
            case OK =>
              Unmarshal(entity).to[CopyPartResult].map(cp => SuccessfulUploadPart(upload, index, cp.eTag))
            case statusCode: StatusCode =>
              Unmarshal(entity).to[String].map { err =>
                val response = Option(err).getOrElse(s"Failed to upload part into S3, status code was: $statusCode")
                throw new S3Exception(response)
              }
          }

        case (Failure(ex), multipartCopy) =>
          Future.successful(FailedUploadPart(multipartCopy.multipartUpload, multipartCopy.copyPartition.partNumber, ex))
      }
      .mapAsync(parallelism)(identity)
  }

}<|MERGE_RESOLUTION|>--- conflicted
+++ resolved
@@ -47,13 +47,12 @@
                                   continuationToken: Option[String],
                                   contents: Seq[ListBucketResultContents])
 
-<<<<<<< HEAD
 final case class CopyPartResult(lastModified: Instant, eTag: String)
 
 final case class CopyPartition(partNumber: Int, sourceLocation: S3Location, range: Option[ByteRange.Slice] = None)
 
 final case class MultipartCopy(multipartUpload: MultipartUpload, copyPartition: CopyPartition)
-=======
+
 sealed trait ApiVersion {
   def getInstance: ApiVersion
 }
@@ -64,7 +63,6 @@
 case object ListBucketVersion2 extends ApiVersion {
   override val getInstance: ApiVersion = ListBucketVersion2
 }
->>>>>>> d91503d0
 
 object S3Stream {
 
