--- conflicted
+++ resolved
@@ -15,13 +15,8 @@
 import akka.{Done, NotUsed}
 import akka.http.scaladsl.Http
 import akka.http.scaladsl.model.StatusCodes.{NoContent, NotFound, OK}
-<<<<<<< HEAD
-import akka.http.scaladsl.model.headers.{ByteRange, CustomHeader, `Content-Length`}
-import akka.http.scaladsl.model._
-=======
 import akka.http.scaladsl.model.headers.{`Content-Length`, `Content-Type`, ByteRange, CustomHeader}
 import akka.http.scaladsl.model.{headers => http, _}
->>>>>>> 6eb9860f
 import akka.http.scaladsl.unmarshalling.{Unmarshal, Unmarshaller}
 import akka.stream.{ActorMaterializer, Attributes, Materializer}
 import akka.stream.alpakka.s3.impl.auth.{CredentialScope, Signer, SigningKey}
@@ -199,13 +194,6 @@
         }
       }
       .mapMaterializedValue(_ => NotUsed)
-
-  def deleteObjectsByPrefix(bucket: String, prefix: Option[String]): Future[Done] = {
-    listBucket(bucket, prefix)
-      .runForeach { fileResult =>
-        deleteObject(S3Location(bucket, fileResult.key), versionId = None)
-      }
-  }
 
   def putObject(s3Location: S3Location,
                 contentType: ContentType,
