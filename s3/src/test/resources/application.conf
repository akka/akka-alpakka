--- conflicted
+++ resolved
@@ -14,8 +14,7 @@
       secure = true
     }
     aws = {
-      access-key-id = ""
-      secret-access-key = ""
+      credentials.type = anon
       default-region = "us-east-1"
     }
     path-style-access = false
@@ -25,12 +24,6 @@
 bluemix {
   akka.stream.alpakka.s3 {
 
-<<<<<<< HEAD
-  aws {
-    credentials {
-      type = anon
-    }
-=======
     debug-logging = true
     buffer = "memory"
     disk-buffer-path = ""
@@ -40,11 +33,9 @@
       secure = true
     }
     aws = {
-      access-key-id = ""
-      secret-access-key = ""
+      credentials.type = anon
       default-region = ""
     }
     path-style-access = true
->>>>>>> 11cdf95a
   }
 }