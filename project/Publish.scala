import sbt._, Keys._

object Publish extends AutoPlugin {
  import bintray.BintrayPlugin
  import bintray.BintrayPlugin.autoImport._

  override def trigger = allRequirements
  override def requires = BintrayPlugin

  override def projectSettings = Seq(
<<<<<<< HEAD
    bintrayOrganization := Some("alpakka-backblazeb2"),
    bintrayPackage := "alpakka"
=======
    bintrayOrganization := Some("akka"),
    bintrayPackage := "alpakka",
    bintrayRepository := (if (isSnapshot.value) "snapshots" else "maven")
>>>>>>> acd5381a
  )
}

object PublishUnidoc extends AutoPlugin {
  import sbtunidoc.BaseUnidocPlugin.autoImport._
  import sbtunidoc.ScalaUnidocPlugin.autoImport.ScalaUnidoc

  override def requires = sbtunidoc.ScalaUnidocPlugin

  def publishOnly(artifactType: String)(config: PublishConfiguration) = {
    val newArts = config.artifacts.filter(_._1.`type` == artifactType)
    config.withArtifacts(newArts)
  }

  override def projectSettings = Seq(
    doc in Compile := (doc in ScalaUnidoc).value,
    target in unidoc in ScalaUnidoc := crossTarget.value / "api",
    publishConfiguration ~= publishOnly(Artifact.DocType),
    publishLocalConfiguration ~= publishOnly(Artifact.DocType)
  )
}<|MERGE_RESOLUTION|>--- conflicted
+++ resolved
@@ -8,14 +8,9 @@
   override def requires = BintrayPlugin
 
   override def projectSettings = Seq(
-<<<<<<< HEAD
-    bintrayOrganization := Some("alpakka-backblazeb2"),
-    bintrayPackage := "alpakka"
-=======
-    bintrayOrganization := Some("akka"),
+    bintrayOrganization := Some("alpakka-backblazeb2"), // TODO: originally "akka"
     bintrayPackage := "alpakka",
     bintrayRepository := (if (isSnapshot.value) "snapshots" else "maven")
->>>>>>> acd5381a
   )
 }
 
