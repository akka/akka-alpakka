import sbt._, Keys._

object Dependencies {

  val AkkaVersion = sys.env.get("AKKA_SERIES") match {
    case Some("2.5") => "2.5.6"
    case _ => "2.4.19"
  }
  val AkkaHttpVersion = "10.0.9"

  val Common = Seq(
    libraryDependencies ++= Seq(
      "com.typesafe.akka" %% "akka-stream" % AkkaVersion,
      "com.typesafe.akka" %% "akka-stream-testkit" % AkkaVersion % Test,
      "org.scalatest" %% "scalatest" % "3.0.1" % Test, // ApacheV2
      "com.novocode" % "junit-interface" % "0.11" % Test, // BSD-style
      "junit" % "junit" % "4.12" % Test // Eclipse Public License 1.0
    )
  )

  val Amqp = Seq(
    libraryDependencies ++= Seq(
      "com.rabbitmq" % "amqp-client" % "3.6.1" // APLv2
    )
  )

  val AwsLambda = Seq(
    libraryDependencies ++= Seq(
      "com.amazonaws" % "aws-java-sdk-lambda" % "1.11.105", // ApacheV2
      "org.mockito" % "mockito-core" % "2.7.17" % Test // MIT
    )
  )

  val AzureStorageQueue = Seq(
    libraryDependencies ++= Seq(
      "com.microsoft.azure" % "azure-storage" % "5.0.0" // ApacheV2
    )
  )

  val Cassandra = Seq(
    libraryDependencies ++= Seq(
      "com.datastax.cassandra" % "cassandra-driver-core" % "3.1.0" // ApacheV2
    )
  )

  val Csv = Seq()

  val DynamoDB = Seq(
    libraryDependencies ++= Seq(
<<<<<<< HEAD
      "com.amazonaws"     % "aws-java-sdk-dynamodb" % "1.11.176",          // ApacheV2
      "com.typesafe.akka" %% "akka-http"            % AkkaHttpVersion
=======
      "com.amazonaws" % "aws-java-sdk-dynamodb" % "1.11.106", // ApacheV2
      "com.typesafe.akka" %% "akka-http" % AkkaHttpVersion
    )
  )

  val Elasticsearch = Seq(
    libraryDependencies ++= Seq(
      "org.elasticsearch.client" % "rest" % "5.5.3", // ApacheV2
      "io.spray" %% "spray-json" % "1.3.3", // ApacheV2
      "com.fasterxml.jackson.core" % "jackson-databind" % "2.9.1", // ApacheV2
      "org.codelibs" % "elasticsearch-cluster-runner" % "5.6.0.0" % Test // ApacheV2
>>>>>>> 111fa25b
    )
  )

  val File = Seq(
    libraryDependencies ++= Seq(
      "com.google.jimfs" % "jimfs" % "1.1" % Test // ApacheV2
    )
  )

  val Ftp = Seq(
    libraryDependencies ++= Seq(
      "commons-net" % "commons-net" % "3.6", // ApacheV2
      "com.hierynomus" % "sshj" % "0.21.1", // ApacheV2
      "org.apache.ftpserver" % "ftpserver-core" % "1.1.1" % Test, // ApacheV2
      "org.apache.sshd" % "sshd-core" % "1.6.0" % Test, // ApacheV2
      "net.i2p.crypto" % "eddsa" % "0.2.0" % Test, // CC0 1.0 Universal
      "com.google.jimfs" % "jimfs" % "1.1" % Test, // ApacheV2
      "org.slf4j" % "slf4j-api" % "1.7.21" % Test, // MIT
      "ch.qos.logback" % "logback-classic" % "1.1.7" % Test, // Eclipse Public License 1.0
      "ch.qos.logback" % "logback-core" % "1.1.7" % Test // Eclipse Public License 1.0
    )
  )

  val Geode = {
    val geodeVersion = "1.2.1"
    val slf4jVersion = "1.7.25"
    val logbackVersion = "1.2.3"
    Seq(
      libraryDependencies ++= Seq("com.chuusai" %% "shapeless" % "2.3.2") ++
      Seq("geode-core", "geode-cq")
        .map("org.apache.geode" % _ % geodeVersion exclude ("org.slf4j", "slf4j-log4j12")) ++
      Seq(
        "org.slf4j" % "log4j-over-slf4j" % slf4jVersion % Test, // MIT like: http://www.slf4j.org/license.html
        "org.slf4j" % "slf4j-api" % slf4jVersion % Test, // MIT like: http://www.slf4j.org/license.html
        "ch.qos.logback" % "logback-classic" % logbackVersion % Test, // Eclipse Public License 1.0: http://logback.qos.ch/license.html
        "ch.qos.logback" % "logback-core" % logbackVersion % Test // Eclipse Public License 1.0: http://logback.qos.ch/license.html
      )
    )
  }

  val GooglePubSub = Seq(
    libraryDependencies ++= Seq(
      "com.typesafe.akka" %% "akka-http" % AkkaHttpVersion,
      "com.typesafe.akka" %% "akka-http-spray-json" % AkkaHttpVersion,
      "org.mockito" % "mockito-core" % "2.3.7" % Test, // MIT
      "com.github.tomakehurst" % "wiremock" % "2.5.1" % Test // ApacheV2
    )
  )

  val HBase = {
    val hbaseVersion = "1.2.4"
    val hadoopVersion = "2.5.1"
    Seq(
      libraryDependencies ++= Seq(
        "org.apache.hbase" % "hbase-client" % hbaseVersion exclude ("log4j", "log4j") exclude ("org.slf4j", "slf4j-log4j12"), // ApacheV2,
        "org.apache.hbase" % "hbase-common" % hbaseVersion exclude ("log4j", "log4j") exclude ("org.slf4j", "slf4j-log4j12"), // ApacheV2,
        "org.apache.hadoop" % "hadoop-common" % hadoopVersion exclude ("log4j", "log4j") exclude ("org.slf4j", "slf4j-log4j12"), // ApacheV2,
        "org.apache.hadoop" % "hadoop-mapreduce-client-core" % hadoopVersion exclude ("log4j", "log4j") exclude ("org.slf4j", "slf4j-log4j12"), // ApacheV2,
        "org.slf4j" % "log4j-over-slf4j" % "1.7.21" % Test, // MIT like: http://www.slf4j.org/license.html
        "org.slf4j" % "slf4j-api" % "1.7.21" % Test, // MIT like: http://www.slf4j.org/license.html
        "ch.qos.logback" % "logback-classic" % "1.1.7" % Test, // Eclipse Public License 1.0: http://logback.qos.ch/license.html
        "ch.qos.logback" % "logback-core" % "1.1.7" % Test // Eclipse Public License 1.0: http://logback.qos.ch/license.html
      )
    )
  }

  val IronMq = Seq(
    libraryDependencies ++= Seq(
      "com.typesafe.akka" %% "akka-http" % AkkaHttpVersion,
      "de.heikoseeberger" %% "akka-http-circe" % "1.11.0" // ApacheV2
    )
  )

  val Jms = Seq(
    libraryDependencies ++= Seq(
      "javax.jms" % "jms" % "1.1" % Provided, // CDDL + GPLv2
      "org.apache.activemq" % "activemq-broker" % "5.14.1" % Test, // ApacheV2
      "org.apache.activemq" % "activemq-client" % "5.14.1" % Test // ApacheV2
    ),
    resolvers += ("jboss" at "https://repository.jboss.org/nexus/content/groups/public")
  )

  val MongoDb = Seq(
    libraryDependencies ++= Seq(
      "org.mongodb.scala" %% "mongo-scala-driver" % "2.1.0" // ApacheV2
    )
  )

  val Mqtt = Seq(
    libraryDependencies ++= Seq(
      "org.eclipse.paho" % "org.eclipse.paho.client.mqttv3" % "1.2.0" // Eclipse Public License 1.0
    )
  )

  val S3 = Seq(
    libraryDependencies ++= Seq(
      "com.typesafe.akka" %% "akka-http" % AkkaHttpVersion,
      "com.typesafe.akka" %% "akka-http-xml" % AkkaHttpVersion,
      "com.amazonaws" % "aws-java-sdk-core" % "1.11.174", // ApacheV2
      // in-memory filesystem for file related tests
      "com.google.jimfs" % "jimfs" % "1.1" % Test, // ApacheV2
      "com.github.tomakehurst" % "wiremock" % "2.5.1" % Test // ApacheV2
    )
  )

  val SpringWeb = {
    val SpringVersion = "5.0.0.RELEASE"
    val SpringBootVersion = "1.5.7.RELEASE"
    Seq(
      libraryDependencies ++= Seq(
        "org.springframework" % "spring-core" % SpringVersion,
        "org.springframework" % "spring-context" % SpringVersion,
        "org.springframework" % "spring-webflux" % SpringVersion,
        "org.springframework" % "spring-webmvc" % SpringVersion,
        "org.springframework.boot" % "spring-boot-autoconfigure" % SpringBootVersion, // TODO should this be provided?

        // for examples
        "org.springframework.boot" % "spring-boot-starter-web" % SpringBootVersion % "test"
      )
    )
  }

  val Slick = Seq(
    libraryDependencies ++= Seq(
      "com.typesafe.slick" %% "slick" % "3.2.1", // BSD 2-clause "Simplified" License
      "com.typesafe.slick" %% "slick-hikaricp" % "3.2.1", // BSD 2-clause "Simplified" License
      "com.typesafe.akka" %% "akka-slf4j" % AkkaVersion % Test,
      "com.h2database" % "h2" % "1.4.196" % Test, // Eclipse Public License 1.0
      "ch.qos.logback" % "logback-classic" % "1.2.3" % Test // Eclipse Public License 1.0
    )
  )

  val Sns = Seq(
    libraryDependencies ++= Seq(
      "com.amazonaws" % "aws-java-sdk-sns" % "1.11.95", // ApacheV2
      "org.mockito" % "mockito-core" % "2.7.11" % Test // MIT
    )
  )

  val Sqs = Seq(
    libraryDependencies ++= Seq(
      "com.amazonaws" % "aws-java-sdk-sqs" % "1.11.119", // ApacheV2
      "org.elasticmq" %% "elasticmq-rest-sqs" % "0.13.4" % Test excludeAll (
        // elasticmq-rest-sqs depends on Akka 2.5, exclude it, so we can choose Akka version
        ExclusionRule(organization = "com.typesafe.akka") //
      ), // ApacheV2
      // elasticmq-rest-sqs depends on akka-slf4j which was excluded
      "com.typesafe.akka" %% "akka-slf4j" % AkkaVersion % Test, // ApacheV2
      // pull up akka-http version to the latest version for elasticmq-rest-sqs
      "com.typesafe.akka" %% "akka-http" % AkkaHttpVersion % Test, // ApacheV2
      "org.mockito" % "mockito-core" % "2.7.22" % Test // MIT
    )
  )

  val Sse = Seq(
    libraryDependencies ++= Seq(
      "com.typesafe.akka" %% "akka-http" % AkkaHttpVersion,
      "com.typesafe.akka" %% "akka-http-testkit" % AkkaHttpVersion % Test
    )
  )

  val Xml = Seq(
    libraryDependencies ++= Seq(
      "com.fasterxml" % "aalto-xml" % "1.0.0", // ApacheV2,
      "org.scala-lang.modules" %% "scala-java8-compat" % "0.8.0" // BSD-style
    )
  )

  val Kinesis = Seq(
    libraryDependencies ++= Seq(
      "com.amazonaws" % "aws-java-sdk-kinesis" % "1.11.95", // ApacheV2
      "org.mockito" % "mockito-core" % "2.7.11" % Test // MIT
    )
  )
}<|MERGE_RESOLUTION|>--- conflicted
+++ resolved
@@ -47,11 +47,7 @@
 
   val DynamoDB = Seq(
     libraryDependencies ++= Seq(
-<<<<<<< HEAD
-      "com.amazonaws"     % "aws-java-sdk-dynamodb" % "1.11.176",          // ApacheV2
-      "com.typesafe.akka" %% "akka-http"            % AkkaHttpVersion
-=======
-      "com.amazonaws" % "aws-java-sdk-dynamodb" % "1.11.106", // ApacheV2
+      "com.amazonaws" % "aws-java-sdk-dynamodb" % "1.11.176", // ApacheV2
       "com.typesafe.akka" %% "akka-http" % AkkaHttpVersion
     )
   )
@@ -62,7 +58,6 @@
       "io.spray" %% "spray-json" % "1.3.3", // ApacheV2
       "com.fasterxml.jackson.core" % "jackson-databind" % "2.9.1", // ApacheV2
       "org.codelibs" % "elasticsearch-cluster-runner" % "5.6.0.0" % Test // ApacheV2
->>>>>>> 111fa25b
     )
   )
 
