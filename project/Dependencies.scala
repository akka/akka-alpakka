import sbt._
import Keys._

object Dependencies {

  val CronBuild = sys.env.get("GITHUB_EVENT_NAME").contains("schedule")

  val Scala213 = "2.13.12" // update even in link-validator.conf
  val Scala3 = "3.3.3"
  val Scala2Versions = Seq(Scala213)
  val ScalaVersions = Dependencies.Scala2Versions :+ Dependencies.Scala3

  val AkkaVersion = "2.10.0-M1"
  val AkkaBinaryVersion = VersionNumber(AkkaVersion).numbers match { case Seq(major, minor, _*) => s"$major.$minor" }

  val InfluxDBJavaVersion = "2.15"

  val AwsSdk2Version = "2.25.16"
  val AwsSpiAkkaHttpVersion = "1.0.1"
  // Sync with plugins.sbt
  val AkkaGrpcBinaryVersion = "2.5"
  // sync ignore prefix in scripts/link-validator.conf#L30
  val AkkaHttpVersion = "10.7.0-M1"
  val AkkaHttpBinaryVersion = VersionNumber(AkkaHttpVersion).numbers match {
    case Seq(major, minor, _*) => s"$major.$minor"
  }
  val AlpakkaKafkaVersion = "7.0.0-M1"
  val ScalaTestVersion = "3.2.19"
  val TestContainersScalaTestVersion = "0.40.3" // pulls Testcontainers 1.16.2
  val mockitoVersion = "5.13.0" // check even https://github.com/scalatest/scalatestplus-mockito/releases
  val hoverflyVersion = "0.14.1"

  val CouchbaseVersion = "2.7.23"
  val CouchbaseVersionForDocs = "2.7"

  // https://github.com/jwt-scala/jwt-scala/releases
  val JwtScalaVersion = "9.4.6"

  // https://github.com/akka/akka/blob/main/project/Dependencies.scala#L16
  val slf4jVersion = "2.0.16"
  val log4jOverSlf4jVersion = slf4jVersion
  val jclOverSlf4jVersion = slf4jVersion

  // https://github.com/akka/akka/blob/main/project/Dependencies.scala#L26
  val LogbackWithSlf4jV1 = "1.5.7"
  val wiremock = ("com.github.tomakehurst" % "wiremock" % "3.0.1" % Test).exclude("org.slf4j", "slf4j-api")

  val Common = Seq(
    // These libraries are added to all modules via the `Common` AutoPlugin
    libraryDependencies ++= Seq(
        "com.typesafe.akka" %% "akka-stream" % AkkaVersion
      )
  )

  val testkit = Seq(
    libraryDependencies := Seq(
        "org.scala-lang.modules" %% "scala-collection-compat" % "2.7.0",
        "com.typesafe.akka" %% "akka-stream" % AkkaVersion,
        "com.typesafe.akka" %% "akka-stream-testkit" % AkkaVersion,
        "com.typesafe.akka" %% "akka-slf4j" % AkkaVersion,
        "ch.qos.logback" % "logback-classic" % LogbackWithSlf4jV1,
        "org.scalatest" %% "scalatest" % ScalaTestVersion,
        "com.dimafeng" %% "testcontainers-scala-scalatest" % TestContainersScalaTestVersion,
        "com.novocode" % "junit-interface" % "0.11", // BSD-style
        "junit" % "junit" % "4.13" // Eclipse Public License 1.0
      )
  )

  val Mockito = Seq(
    "org.mockito" % "mockito-core" % mockitoVersion % Test
  )

  // Releases https://github.com/FasterXML/jackson-databind/releases
  // CVE issues https://github.com/FasterXML/jackson-databind/issues?utf8=%E2%9C%93&q=+label%3ACVE
  // This should align with the Jackson minor version used in Akka
  // https://github.com/akka/akka/blob/main/project/Dependencies.scala#L29
  val JacksonVersion = "2.17.2"
  val JacksonDatabindVersion = JacksonVersion
  val JacksonDatabindDependencies = Seq(
    "com.fasterxml.jackson.core" % "jackson-core" % JacksonVersion,
    "com.fasterxml.jackson.core" % "jackson-databind" % JacksonDatabindVersion
  )

  val Amqp = Seq(
    libraryDependencies ++= Seq(
        "com.rabbitmq" % "amqp-client" % "5.21.0" // APLv2
      ) ++ Mockito
  )

  val AwsLambda = Seq(
    libraryDependencies ++= Seq(
        "com.typesafe.akka" %% "akka-http" % AkkaHttpVersion,
        "com.typesafe.akka" %% "akka-pki" % AkkaVersion,
        "com.github.matsluni" %% "aws-spi-akka-http" % AwsSpiAkkaHttpVersion excludeAll // ApacheV2
        (
          ExclusionRule(organization = "com.typesafe.akka")
        ),
        "software.amazon.awssdk" % "lambda" % AwsSdk2Version excludeAll // ApacheV2
        (
          ExclusionRule("software.amazon.awssdk", "apache-client"),
          ExclusionRule("software.amazon.awssdk", "netty-nio-client")
        )
      ) ++ Mockito
  )

  val AzureStorageQueue = Seq(
    libraryDependencies ++= Seq(
        "com.microsoft.azure" % "azure-storage" % "8.6.6" // ApacheV2
      )
  )

  val CassandraVersionInDocs = "4.0"
  val CassandraDriverVersion = "4.17.0"
  val CassandraDriverVersionInDocs = "4.17"

  val Cassandra = Seq(
    libraryDependencies ++= Seq(
        ("com.datastax.oss" % "java-driver-core" % CassandraDriverVersion)
          .exclude("com.github.spotbugs", "spotbugs-annotations")
          .exclude("org.apache.tinkerpop", "*") //https://github.com/akka/alpakka/issues/2200
          .exclude("com.esri.geometry", "esri-geometry-api"), //https://github.com/akka/alpakka/issues/2225
        "com.typesafe.akka" %% "akka-discovery" % AkkaVersion % Provided
      ) ++ JacksonDatabindDependencies // evict Jackson version from "com.datastax.oss" % "java-driver-core"
  )

  val Couchbase = Seq(
    libraryDependencies ++= Seq(
        "com.couchbase.client" % "java-client" % CouchbaseVersion, // ApacheV2
        "io.reactivex" % "rxjava-reactive-streams" % "1.2.1", //ApacheV2
        "com.typesafe.akka" %% "akka-discovery" % AkkaVersion % Provided, // Apache V2
        "com.typesafe.play" %% "play-json" % "2.9.4" % Test, // Apache V2
        "com.typesafe.akka" %% "akka-http" % AkkaHttpVersion % Test, // Apache V2
        "com.typesafe.akka" %% "akka-pki" % AkkaVersion
      )
  )

  val `Doc-examples` = Seq(
    libraryDependencies ++= Seq(
        "com.typesafe.akka" %% "akka-slf4j" % AkkaVersion,
        "com.typesafe.akka" %% "akka-stream-testkit" % AkkaVersion % Test,
        "com.typesafe.akka" %% "akka-stream-kafka" % AlpakkaKafkaVersion % Test,
        "junit" % "junit" % "4.13.2" % Test, // Eclipse Public License 1.0
        "org.scalatest" %% "scalatest" % ScalaTestVersion % Test // ApacheV2
      )
  )

  val DynamoDB = Seq(
    libraryDependencies ++= Seq(
        "com.github.matsluni" %% "aws-spi-akka-http" % AwsSpiAkkaHttpVersion excludeAll // ApacheV2
        (
          ExclusionRule(organization = "com.typesafe.akka")
        ),
        "org.scala-lang.modules" %% "scala-java8-compat" % "1.0.2",
        "software.amazon.awssdk" % "dynamodb" % AwsSdk2Version excludeAll // ApacheV2
        (
          ExclusionRule("software.amazon.awssdk", "apache-client"),
          ExclusionRule("software.amazon.awssdk", "netty-nio-client")
        ),
        "com.typesafe.akka" %% "akka-http" % AkkaHttpVersion,
        "com.typesafe.akka" %% "akka-pki" % AkkaVersion
      )
  )

  val Elasticsearch = Seq(
    libraryDependencies ++= Seq(
        "com.typesafe.akka" %% "akka-http" % AkkaHttpVersion,
        "com.typesafe.akka" %% "akka-http-spray-json" % AkkaHttpVersion,
        "com.typesafe.akka" %% "akka-pki" % AkkaVersion,
        "org.slf4j" % "jcl-over-slf4j" % jclOverSlf4jVersion % Test
      ) ++ JacksonDatabindDependencies
  )

  val File = Seq(
    libraryDependencies ++= Seq(
        "com.google.jimfs" % "jimfs" % "1.3.0" % Test // ApacheV2
      )
  )

  val AvroParquet = Seq(
    libraryDependencies ++= Seq(
        "org.apache.parquet" % "parquet-avro" % "1.14.2", //Apache2
        // override the version brought in by parquet-avro to fix CVE-2023-39410
        "org.apache.avro" % "avro" % "1.12.0" //Apache2
      )
  )

  val AvroParquetTests = Seq(
    libraryDependencies ++= Seq(
        "org.apache.hadoop" % "hadoop-client" % "3.3.6" % Test exclude ("log4j", "log4j"), //Apache2
        "org.apache.hadoop" % "hadoop-common" % "3.3.6" % Test exclude ("log4j", "log4j"), //Apache2
        "com.sksamuel.avro4s" %% "avro4s-core" % "4.1.2" % Test,
        "org.scalacheck" %% "scalacheck" % "1.17.1" % Test,
        "org.specs2" %% "specs2-core" % "4.20.8" % Test, //MIT like: https://github.com/etorreborre/specs2/blob/master/LICENSE.txt
        "org.slf4j" % "log4j-over-slf4j" % log4jOverSlf4jVersion % Test // MIT like: http://www.slf4j.org/license.html
      )
  )

  val Ftp = Seq(
    libraryDependencies ++= Seq(
<<<<<<< HEAD
        "commons-net" % "commons-net" % "3.10.0",
        "com.hierynomus" % "sshj" % "0.38.0",
        "io.github.hakky54" % "sslcontext-kickstart-for-pem" % "6.8.0" % Test
=======
        "commons-net" % "commons-net" % "3.8.0", // ApacheV2
        // Versions after sshj 0.35.0 depend on SLF4J 2.x
        "com.hierynomus" % "sshj" % "0.39.0",
        ("io.github.hakky54" % "sslcontext-kickstart-for-pem" % "8.3.5" % Test).exclude("org.slf4j", "slf4j-api")
>>>>>>> cedd9246
      )
  )

  val GeodeVersion = "1.15.1"
  val GeodeVersionForDocs = "115"

  val Geode = Seq(
    libraryDependencies ++=
      Seq("geode-core", "geode-cq")
        .map("org.apache.geode" % _ % GeodeVersion) ++
      Seq(
        "com.chuusai" %% "shapeless" % "2.3.12",
        "org.apache.logging.log4j" % "log4j-to-slf4j" % "2.17.2" % Test
      ) ++ JacksonDatabindDependencies
  )

  val GoogleAuthVersion = "1.24.1"

  val GoogleCommon = Seq(
    libraryDependencies ++= Seq(
        "com.typesafe.akka" %% "akka-http" % AkkaHttpVersion,
        "com.typesafe.akka" %% "akka-http-spray-json" % AkkaHttpVersion,
        "com.github.jwt-scala" %% "jwt-json-common" % JwtScalaVersion,
        // https://github.com/googleapis/google-auth-library-java
        "com.google.auth" % "google-auth-library-credentials" % GoogleAuthVersion,
        "io.specto" % "hoverfly-java" % hoverflyVersion % Test // ApacheV2
      ) ++ Mockito
  )

  val GoogleBigQuery = Seq(
    libraryDependencies ++= Seq(
        "com.typesafe.akka" %% "akka-http" % AkkaHttpVersion,
        "com.typesafe.akka" %% "akka-http-jackson" % AkkaHttpVersion % Provided,
        "com.typesafe.akka" %% "akka-http-spray-json" % AkkaHttpVersion,
        "com.typesafe.akka" %% "akka-pki" % AkkaVersion,
        "io.spray" %% "spray-json" % "1.3.6",
        "com.fasterxml.jackson.core" % "jackson-annotations" % JacksonVersion,
        "com.fasterxml.jackson.datatype" % "jackson-datatype-jsr310" % JacksonVersion % Test, // used from `hoverfly-java`
        "io.specto" % "hoverfly-java" % hoverflyVersion % Test //ApacheV2
      ) ++ Mockito
      ++ JacksonDatabindDependencies // pick possibly later version then `akka-http-jackson`
  )

  val GoogleBigQueryStorage = Seq(
    // see Akka gRPC version in plugins.sbt
    libraryDependencies ++= Seq(
        // https://github.com/googleapis/java-bigquerystorage/tree/master/proto-google-cloud-bigquerystorage-v1
        "com.google.api.grpc" % "proto-google-cloud-bigquerystorage-v1" % "1.23.2" % "protobuf-src", // ApacheV2
        "org.apache.avro" % "avro" % "1.12.0" % "provided",
        "org.apache.arrow" % "arrow-vector" % "13.0.0" % "provided",
        "io.grpc" % "grpc-auth" % akka.grpc.gen.BuildInfo.grpcVersion, // ApacheV2
        "com.typesafe.akka" %% "akka-http-spray-json" % AkkaHttpVersion,
        "org.apache.arrow" % "arrow-memory-netty" % "13.0.0" % Test,
        "com.typesafe.akka" %% "akka-discovery" % AkkaVersion
      ) ++ Mockito
  )

  val GooglePubSub = Seq(
    libraryDependencies ++= Seq(
        "com.typesafe.akka" %% "akka-http" % AkkaHttpVersion,
        "com.typesafe.akka" %% "akka-http-spray-json" % AkkaHttpVersion,
        wiremock
      ) ++ Mockito
  )

  val GooglePubSubGrpc = Seq(
    // see Akka gRPC version in plugins.sbt
    libraryDependencies ++= Seq(
        // https://github.com/googleapis/java-pubsub/tree/master/proto-google-cloud-pubsub-v1/
        "com.google.cloud" % "google-cloud-pubsub" % "1.132.2" % "protobuf-src", // ApacheV2
        "io.grpc" % "grpc-auth" % akka.grpc.gen.BuildInfo.grpcVersion,
        // https://github.com/googleapis/google-auth-library-java
        "com.google.auth" % "google-auth-library-oauth2-http" % GoogleAuthVersion,
        // pull in Akka Discovery for our Akka version
        "com.typesafe.akka" %% "akka-discovery" % AkkaVersion
      )
  )

  val GoogleFcm = Seq(
    libraryDependencies ++= Seq(
        "com.typesafe.akka" %% "akka-http" % AkkaHttpVersion,
        "com.typesafe.akka" %% "akka-http-spray-json" % AkkaHttpVersion
      ) ++ Mockito
  )

  val GoogleStorage = Seq(
    libraryDependencies ++= Seq(
        "com.typesafe.akka" %% "akka-http" % AkkaHttpVersion,
        "com.typesafe.akka" %% "akka-http-spray-json" % AkkaHttpVersion,
        "io.specto" % "hoverfly-java" % hoverflyVersion % Test // ApacheV2
      ) ++ Mockito
  )

  val HBase = {
    val hbaseVersion = "2.6.0"
    val hadoopVersion = "3.4.0"
    Seq(
      libraryDependencies ++= Seq(
          "org.apache.hbase" % "hbase-shaded-client" % hbaseVersion exclude ("log4j", "log4j") exclude ("org.slf4j", "slf4j-log4j12"), // ApacheV2,
          "org.apache.hbase" % "hbase-common" % hbaseVersion exclude ("log4j", "log4j") exclude ("org.slf4j", "slf4j-log4j12"), // ApacheV2,
          "org.apache.hadoop" % "hadoop-common" % hadoopVersion exclude ("log4j", "log4j") exclude ("org.slf4j", "slf4j-log4j12"), // ApacheV2,
          "org.apache.hadoop" % "hadoop-mapreduce-client-core" % hadoopVersion exclude ("log4j", "log4j") exclude ("org.slf4j", "slf4j-log4j12"), // ApacheV2,
          "org.slf4j" % "log4j-over-slf4j" % log4jOverSlf4jVersion % Test // MIT like: http://www.slf4j.org/license.html
        )
    )
  }

  val HadoopVersion = "3.4.0"
  val Hdfs = Seq(
    libraryDependencies ++= Seq(
        "org.apache.hadoop" % "hadoop-client" % HadoopVersion exclude ("log4j", "log4j") exclude ("org.slf4j", "slf4j-log4j12"), // ApacheV2
        "org.typelevel" %% "cats-core" % "2.12.0", // MIT,
        "org.apache.hadoop" % "hadoop-hdfs" % HadoopVersion % Test exclude ("log4j", "log4j") exclude ("org.slf4j", "slf4j-log4j12"), // ApacheV2
        "org.apache.hadoop" % "hadoop-common" % HadoopVersion % Test exclude ("log4j", "log4j") exclude ("org.slf4j", "slf4j-log4j12"), // ApacheV2
        "org.apache.hadoop" % "hadoop-minicluster" % HadoopVersion % Test exclude ("log4j", "log4j") exclude ("org.slf4j", "slf4j-log4j12"), // ApacheV2
        "org.slf4j" % "log4j-over-slf4j" % log4jOverSlf4jVersion % Test // MIT like: http://www.slf4j.org/license.html
      ) ++ Mockito
  )

  val HuaweiPushKit = Seq(
    libraryDependencies ++= Seq(
        "com.typesafe.akka" %% "akka-http" % AkkaHttpVersion,
        "com.typesafe.akka" %% "akka-http-spray-json" % AkkaHttpVersion,
        "com.github.jwt-scala" %% "jwt-json-common" % JwtScalaVersion
      ) ++ Mockito
  )

  val InfluxDB = Seq(
    libraryDependencies ++= Seq(
        "org.influxdb" % "influxdb-java" % InfluxDBJavaVersion // MIT
      )
  )

  val IronMq = Seq(
    libraryDependencies ++= Seq(
        "com.typesafe.akka" %% "akka-http" % AkkaHttpVersion,
        "de.heikoseeberger" %% "akka-http-circe" % "1.39.2" // ApacheV2
      )
  )

  val JakartaJms = Seq(
    libraryDependencies ++= Seq(
        "jakarta.jms" % "jakarta.jms-api" % "3.1.0", // Eclipse Public License 2.0 + + GPLv2
        ("org.apache.activemq" % "artemis-jakarta-server" % "2.33.0" % Test).exclude("org.slf4j", "slf4j-api"),
        ("org.apache.activemq" % "artemis-jakarta-client" % "2.33.0" % Test).exclude("org.slf4j", "slf4j-api")
      ) ++ Mockito
  )

  val Jms = Seq(
    libraryDependencies ++= Seq(
        "javax.jms" % "jms" % "1.1" % Provided, // CDDL + GPLv2
        "com.ibm.mq" % "com.ibm.mq.allclient" % "9.3.5.1" % Test, // IBM International Program License Agreement https://public.dhe.ibm.com/ibmdl/export/pub/software/websphere/messaging/mqdev/maven/licenses/L-APIG-AZYF2E/LI_en.html
        "org.apache.activemq" % "activemq-broker" % "5.16.7" % Test, // ApacheV2
        "org.apache.activemq" % "activemq-client" % "5.16.7" % Test, // ApacheV2
        "io.github.sullis" %% "jms-testkit" % "1.0.4" % Test // ApacheV2
      ) ++ Mockito,
    // Having JBoss as a first resolver is a workaround for https://github.com/coursier/coursier/issues/200
    externalResolvers := ("jboss" at "https://repository.jboss.org/nexus/content/groups/public") +: externalResolvers.value
  )

  val JsonStreaming = Seq(
    libraryDependencies ++= Seq(
        "com.github.jsurfer" % "jsurfer-jackson" % "1.6.5" // MIT
      ) ++ JacksonDatabindDependencies
  )

  val KinesisProtobufJavaVersion = "3.24.0" // sync with Akka gRPC
  val Kinesis = Seq(
    libraryDependencies ++= Seq(
        "com.typesafe.akka" %% "akka-http" % AkkaHttpVersion,
        "com.github.matsluni" %% "aws-spi-akka-http" % AwsSpiAkkaHttpVersion excludeAll ExclusionRule(
          organization = "com.typesafe.akka"
        )
      ) ++ Seq(
        "software.amazon.awssdk" % "kinesis" % AwsSdk2Version, // ApacheV2
        "software.amazon.awssdk" % "firehose" % AwsSdk2Version, // ApacheV2
        "software.amazon.kinesis" % "amazon-kinesis-client" % "2.4.0", // ApacheV2
        "com.google.protobuf" % "protobuf-java" % KinesisProtobufJavaVersion // CVE in older transitive dependency
      ).map(
        _.excludeAll(
          ExclusionRule("software.amazon.awssdk", "apache-client"),
          ExclusionRule("software.amazon.awssdk", "netty-nio-client")
        )
      ) ++ Mockito
  )

  val KuduVersion = "1.7.1"
  val Kudu = Seq(
    libraryDependencies ++= Seq(
        "org.apache.kudu" % "kudu-client-tools" % KuduVersion, // ApacheV2
        "org.apache.kudu" % "kudu-client" % KuduVersion % Test // ApacheV2
      )
  )

  val MongoDb = Seq(
    libraryDependencies ++= Seq(
        "org.mongodb.scala" %% "mongo-scala-driver" % "4.11.4" // ApacheV2
      )
  )

  val Mqtt = Seq(
    libraryDependencies ++= Seq(
        "org.eclipse.paho" % "org.eclipse.paho.client.mqttv3" % "1.2.5" // Eclipse Public License 1.0
      )
  )

  val MqttStreaming = Seq(
    libraryDependencies ++= Seq(
        "com.typesafe.akka" %% "akka-actor-typed" % AkkaVersion,
        "com.typesafe.akka" %% "akka-actor-testkit-typed" % AkkaVersion % Test,
        "com.typesafe.akka" %% "akka-stream-typed" % AkkaVersion,
        "com.typesafe.akka" %% "akka-stream-testkit" % AkkaVersion % Test
      )
  )

  val OrientDB = Seq(
    libraryDependencies ++= Seq(
        ("com.orientechnologies" % "orientdb-graphdb" % "3.1.9")
          .exclude("com.tinkerpop.blueprints", "blueprints-core"),
        "com.orientechnologies" % "orientdb-object" % "3.1.9" // ApacheV2
      )
  )

  val PravegaVersion = "0.13.0"
  val PravegaVersionForDocs = s"v${PravegaVersion}"

  val Pravega = {
    Seq(
      libraryDependencies ++= Seq(
          "io.pravega" % "pravega-client" % PravegaVersion,
          "org.slf4j" % "log4j-over-slf4j" % log4jOverSlf4jVersion % Test // MIT like: http://www.slf4j.org/license.html
        )
    )
  }

  val Reference = Seq(
    // connector specific library dependencies and resolver settings
    libraryDependencies ++= Seq(
        )
  )

  val S3 = Seq(
    libraryDependencies ++= Seq(
        "com.typesafe.akka" %% "akka-http" % AkkaHttpVersion,
        "com.typesafe.akka" %% "akka-http-xml" % AkkaHttpVersion,
        "software.amazon.awssdk" % "auth" % AwsSdk2Version,
        // in-memory filesystem for file related tests
        "com.google.jimfs" % "jimfs" % "1.3.0" % Test, // ApacheV2
        wiremock
      )
  )

  val SpringWeb = {
    val SpringVersion = "5.3.39"
    val SpringBootVersion = "2.7.18"
    Seq(
      libraryDependencies ++= Seq(
          "org.springframework" % "spring-core" % SpringVersion,
          "org.springframework" % "spring-context" % SpringVersion,
          "org.springframework.boot" % "spring-boot-autoconfigure" % SpringBootVersion, // TODO should this be provided?
          "org.springframework.boot" % "spring-boot-configuration-processor" % SpringBootVersion % Optional,
          // for examples
          "org.springframework.boot" % "spring-boot-starter-web" % SpringBootVersion % Test
        )
    )
  }

  val SlickVersion = "3.5.1"
  val Slick = Seq(
    libraryDependencies ++= Seq(
        ("com.typesafe.slick" %% "slick" % SlickVersion).exclude("org.slf4j", "slf4j-api"),
        ("com.typesafe.slick" %% "slick-hikaricp" % SlickVersion).exclude("org.slf4j", "slf4j-api"),
        "com.h2database" % "h2" % "2.3.232" % Test // Eclipse Public License 1.0
      )
  )
  val Eventbridge = Seq(
    libraryDependencies ++= Seq(
        "com.github.matsluni" %% "aws-spi-akka-http" % AwsSpiAkkaHttpVersion excludeAll // ApacheV2
        (
          ExclusionRule(organization = "com.typesafe.akka")
        ),
        "software.amazon.awssdk" % "eventbridge" % AwsSdk2Version excludeAll // ApacheV2
        (
          ExclusionRule("software.amazon.awssdk", "apache-client"),
          ExclusionRule("software.amazon.awssdk", "netty-nio-client")
        ),
        "com.typesafe.akka" %% "akka-http" % AkkaHttpVersion,
        "com.typesafe.akka" %% "akka-pki" % AkkaVersion,
        "org.scala-lang.modules" %% "scala-java8-compat" % "1.0.2"
      ) ++ Mockito
  )

  val Sns = Seq(
    libraryDependencies ++= Seq(
        "com.github.matsluni" %% "aws-spi-akka-http" % AwsSpiAkkaHttpVersion excludeAll // ApacheV2
        (
          ExclusionRule(organization = "com.typesafe.akka")
        ),
        "org.scala-lang.modules" %% "scala-java8-compat" % "1.0.2",
        "software.amazon.awssdk" % "sns" % AwsSdk2Version excludeAll // ApacheV2
        (
          ExclusionRule("software.amazon.awssdk", "apache-client"),
          ExclusionRule("software.amazon.awssdk", "netty-nio-client")
        ),
        "com.typesafe.akka" %% "akka-http" % AkkaHttpVersion
      ) ++ Mockito
  )

  val SolrjVersion = "8.11.3"
  val SolrVersionForDocs = "8_11"

  val Solr = Seq(
    libraryDependencies ++= Seq(
        "org.apache.solr" % "solr-solrj" % SolrjVersion, // ApacheV2
        "org.apache.solr" % "solr-test-framework" % SolrjVersion % Test, // ApacheV2
        "org.slf4j" % "log4j-over-slf4j" % log4jOverSlf4jVersion % Test // MIT like: http://www.slf4j.org/license.html
      ),
    resolvers += ("restlet" at "https://maven.restlet.com")
  )

  val Sqs = Seq(
    libraryDependencies ++= Seq(
        "com.github.matsluni" %% "aws-spi-akka-http" % AwsSpiAkkaHttpVersion excludeAll // ApacheV2
        (
          ExclusionRule(organization = "com.typesafe.akka")
        ),
        "org.scala-lang.modules" %% "scala-java8-compat" % "1.0.2",
        "software.amazon.awssdk" % "sqs" % AwsSdk2Version excludeAll // ApacheV2
        (
          ExclusionRule("software.amazon.awssdk", "apache-client"),
          ExclusionRule("software.amazon.awssdk", "netty-nio-client")
        ),
        "com.typesafe.akka" %% "akka-http" % AkkaHttpVersion
      ) ++ Mockito
  )

  val Sse = Seq(
    libraryDependencies ++= Seq(
        "com.typesafe.akka" %% "akka-http" % AkkaHttpVersion,
        "com.typesafe.akka" %% "akka-http-testkit" % AkkaHttpVersion % Test
      )
  )

  val UnixDomainSocket = Seq(
    libraryDependencies ++= Seq(
        "com.github.jnr" % "jffi" % "1.3.13", // classifier "complete", // Is the classifier needed anymore?
        "com.github.jnr" % "jnr-unixsocket" % "0.38.22" // BSD/ApacheV2/CPL/MIT as per https://github.com/akka/alpakka/issues/620#issuecomment-348727265
      )
  )

  val Xml = Seq(
    libraryDependencies ++= Seq(
        "com.fasterxml" % "aalto-xml" % "1.3.3" // ApacheV2
      )
  )

}<|MERGE_RESOLUTION|>--- conflicted
+++ resolved
@@ -197,16 +197,10 @@
 
   val Ftp = Seq(
     libraryDependencies ++= Seq(
-<<<<<<< HEAD
         "commons-net" % "commons-net" % "3.10.0",
-        "com.hierynomus" % "sshj" % "0.38.0",
-        "io.github.hakky54" % "sslcontext-kickstart-for-pem" % "6.8.0" % Test
-=======
-        "commons-net" % "commons-net" % "3.8.0", // ApacheV2
         // Versions after sshj 0.35.0 depend on SLF4J 2.x
         "com.hierynomus" % "sshj" % "0.39.0",
         ("io.github.hakky54" % "sslcontext-kickstart-for-pem" % "8.3.5" % Test).exclude("org.slf4j", "slf4j-api")
->>>>>>> cedd9246
       )
   )
 
