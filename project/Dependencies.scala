--- conflicted
+++ resolved
@@ -137,18 +137,18 @@
     )
   )
 
-<<<<<<< HEAD
   val Elasticsearch = Seq(
     libraryDependencies ++= Seq(
       "org.elasticsearch.client" % "rest" % "5.2.2", // ApacheV2
       "io.spray" %%  "spray-json" % "1.3.3", // ApacheV2
       "org.codelibs" % "elasticsearch-cluster-runner" % "5.1.1.0" % Test // ApacheV2
-=======
+    )
+  )
+
   val IronMq = Seq(
     libraryDependencies ++= Seq(
       "com.typesafe.akka"   %% "akka-http"                        % AkkaHttpVersion,
       "de.heikoseeberger"   %% "akka-http-circe"                  % "1.11.0"  // ApacheV2
->>>>>>> 58857279
     )
   )
 }