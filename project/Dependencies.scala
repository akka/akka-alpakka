import sbt._, Keys._

object Dependencies {

  val AkkaVersion = sys.env.get("AKKA_SERIES") match {
    case Some("2.5") => "2.5.6"
    case _ => "2.4.19"
  }

  val AwsSdkVersion = "1.11.226"
  val AkkaHttpVersion = "10.0.10"

  val Common = Seq(
    // These libraries are added to all modules via the `Common` AutoPlugin
    libraryDependencies ++= Seq(
      "com.typesafe.akka" %% "akka-stream" % AkkaVersion,
      "com.typesafe.akka" %% "akka-stream-testkit" % AkkaVersion % Test,
      "com.typesafe.akka" %% "akka-slf4j" % AkkaVersion % Test,
      "ch.qos.logback" % "logback-classic" % "1.2.3" % Test, // Eclipse Public License 1.0
      "org.scalatest" %% "scalatest" % "3.0.1" % Test, // ApacheV2
      "com.novocode" % "junit-interface" % "0.11" % Test, // BSD-style
      "junit" % "junit" % "4.12" % Test // Eclipse Public License 1.0
    )
  )

  val Amqp = Seq(
    libraryDependencies ++= Seq(
      "com.rabbitmq" % "amqp-client" % "3.6.1" // APLv2
    )
  )

  val AwsLambda = Seq(
    libraryDependencies ++= Seq(
      "com.amazonaws" % "aws-java-sdk-lambda" % AwsSdkVersion, // ApacheV2
      "org.mockito" % "mockito-core" % "2.7.17" % Test // MIT
    )
  )

  val AzureStorageQueue = Seq(
    libraryDependencies ++= Seq(
      "com.microsoft.azure" % "azure-storage" % "5.0.0" // ApacheV2
    )
  )

  val Cassandra = Seq(
    libraryDependencies ++= Seq(
      "com.datastax.cassandra" % "cassandra-driver-core" % "3.3.0" // ApacheV2
    )
  )

  val Csv = Seq(
    libraryDependencies ++= Seq()
  )

  val DynamoDB = Seq(
    libraryDependencies ++= Seq(
<<<<<<< HEAD
      "com.amazonaws" % "aws-java-sdk-dynamodb" % "1.11.176", // ApacheV2
=======
      "com.amazonaws" % "aws-java-sdk-dynamodb" % AwsSdkVersion, // ApacheV2
>>>>>>> 69643348
      "com.typesafe.akka" %% "akka-http" % AkkaHttpVersion
    )
  )

  val Elasticsearch = Seq(
    libraryDependencies ++= Seq(
      "org.elasticsearch.client" % "rest" % "5.5.3", // ApacheV2
      "io.spray" %% "spray-json" % "1.3.3", // ApacheV2
      "com.fasterxml.jackson.core" % "jackson-databind" % "2.9.1", // ApacheV2
      "org.codelibs" % "elasticsearch-cluster-runner" % "5.6.0.0" % Test // ApacheV2
    )
  )

  val File = Seq(
    libraryDependencies ++= Seq(
      "com.google.jimfs" % "jimfs" % "1.1" % Test // ApacheV2
    )
  )

  val Ftp = Seq(
    libraryDependencies ++= Seq(
      "commons-net" % "commons-net" % "3.6", // ApacheV2
      "com.hierynomus" % "sshj" % "0.21.1", // ApacheV2
      "org.apache.ftpserver" % "ftpserver-core" % "1.1.1" % Test, // ApacheV2
      "org.apache.sshd" % "sshd-core" % "1.6.0" % Test, // ApacheV2
      "net.i2p.crypto" % "eddsa" % "0.2.0" % Test, // CC0 1.0 Universal
      "com.google.jimfs" % "jimfs" % "1.1" % Test // ApacheV2
    )
  )

  val Geode = {
    val geodeVersion = "1.3.0"
    val slf4jVersion = "1.7.25"
    Seq(
      libraryDependencies ++=
      Seq("geode-core", "geode-cq")
        .map("org.apache.geode" % _ % geodeVersion exclude ("org.slf4j", "slf4j-log4j12")) ++
      Seq(
        "com.chuusai" %% "shapeless" % "2.3.2",
        "org.slf4j" % "log4j-over-slf4j" % slf4jVersion % Test // MIT like: http://www.slf4j.org/license.html
      )
    )
  }

  val GooglePubSub = Seq(
    libraryDependencies ++= Seq(
      "com.typesafe.akka" %% "akka-http" % AkkaHttpVersion,
      "com.typesafe.akka" %% "akka-http-spray-json" % AkkaHttpVersion,
      "org.mockito" % "mockito-core" % "2.3.7" % Test, // MIT
      "com.github.tomakehurst" % "wiremock" % "2.5.1" % Test // ApacheV2
    )
  )

  val HBase = {
    val hbaseVersion = "1.2.4"
    val hadoopVersion = "2.5.1"
    Seq(
      libraryDependencies ++= Seq(
        "org.apache.hbase" % "hbase-client" % hbaseVersion exclude ("log4j", "log4j") exclude ("org.slf4j", "slf4j-log4j12"), // ApacheV2,
        "org.apache.hbase" % "hbase-common" % hbaseVersion exclude ("log4j", "log4j") exclude ("org.slf4j", "slf4j-log4j12"), // ApacheV2,
        "org.apache.hadoop" % "hadoop-common" % hadoopVersion exclude ("log4j", "log4j") exclude ("org.slf4j", "slf4j-log4j12"), // ApacheV2,
        "org.apache.hadoop" % "hadoop-mapreduce-client-core" % hadoopVersion exclude ("log4j", "log4j") exclude ("org.slf4j", "slf4j-log4j12"), // ApacheV2,
        "org.slf4j" % "log4j-over-slf4j" % "1.7.21" % Test // MIT like: http://www.slf4j.org/license.html
      )
    )
  }

  val IronMq = Seq(
    libraryDependencies ++= Seq(
      "com.typesafe.akka" %% "akka-http" % AkkaHttpVersion,
      "de.heikoseeberger" %% "akka-http-circe" % "1.11.0" // ApacheV2
    )
  )

  val Jms = Seq(
    libraryDependencies ++= Seq(
      "javax.jms" % "jms" % "1.1" % Provided, // CDDL + GPLv2
      "org.apache.activemq" % "activemq-broker" % "5.14.1" % Test, // ApacheV2
      "org.apache.activemq" % "activemq-client" % "5.14.1" % Test // ApacheV2
    ),
    resolvers += ("jboss" at "https://repository.jboss.org/nexus/content/groups/public")
  )

  val Kinesis = Seq(
    libraryDependencies ++= Seq(
      "com.amazonaws" % "aws-java-sdk-kinesis" % AwsSdkVersion, // ApacheV2
      "org.mockito" % "mockito-core" % "2.7.11" % Test // MIT
    )
  )
  val MongoDb = Seq(
    libraryDependencies ++= Seq(
      "org.mongodb.scala" %% "mongo-scala-driver" % "2.1.0" // ApacheV2
    )
  )

  val Mqtt = Seq(
    libraryDependencies ++= Seq(
      "org.eclipse.paho" % "org.eclipse.paho.client.mqttv3" % "1.2.0" // Eclipse Public License 1.0
    )
  )

  val S3 = Seq(
    libraryDependencies ++= Seq(
      "com.typesafe.akka" %% "akka-http" % AkkaHttpVersion,
      "com.typesafe.akka" %% "akka-http-xml" % AkkaHttpVersion,
      "com.amazonaws" % "aws-java-sdk-core" % AwsSdkVersion, // ApacheV2
      // in-memory filesystem for file related tests
      "com.google.jimfs" % "jimfs" % "1.1" % Test, // ApacheV2
      "com.github.tomakehurst" % "wiremock" % "2.5.1" % Test // ApacheV2
    )
  )

  val SpringWeb = {
    val SpringVersion = "5.0.0.RELEASE"
    val SpringBootVersion = "1.5.7.RELEASE"
    Seq(
      libraryDependencies ++= Seq(
        "org.springframework" % "spring-core" % SpringVersion,
        "org.springframework" % "spring-context" % SpringVersion,
        "org.springframework" % "spring-webflux" % SpringVersion,
        "org.springframework" % "spring-webmvc" % SpringVersion,
        "org.springframework.boot" % "spring-boot-autoconfigure" % SpringBootVersion, // TODO should this be provided?

        // for examples
        "org.springframework.boot" % "spring-boot-starter-web" % SpringBootVersion % Test
      )
    )
  }

  val Slick = Seq(
    libraryDependencies ++= Seq(
      "com.typesafe.slick" %% "slick" % "3.2.1", // BSD 2-clause "Simplified" License
      "com.typesafe.slick" %% "slick-hikaricp" % "3.2.1", // BSD 2-clause "Simplified" License
      "com.h2database" % "h2" % "1.4.196" % Test // Eclipse Public License 1.0
    )
  )

  val Sns = Seq(
    libraryDependencies ++= Seq(
      "com.amazonaws" % "aws-java-sdk-sns" % AwsSdkVersion, // ApacheV2
      "org.mockito" % "mockito-core" % "2.12.0" % Test // MIT
    )
  )

  val Sqs = Seq(
    libraryDependencies ++= Seq(
      "com.amazonaws" % "aws-java-sdk-sqs" % AwsSdkVersion, // ApacheV2
      "org.elasticmq" %% "elasticmq-rest-sqs" % "0.13.8" % Test excludeAll (
        // elasticmq-rest-sqs depends on Akka 2.5, exclude it, so we can choose Akka version
        ExclusionRule(organization = "com.typesafe.akka") //
      ), // ApacheV2
      // pull up akka-http version to the latest version for elasticmq-rest-sqs
      "com.typesafe.akka" %% "akka-http" % AkkaHttpVersion % Test, // ApacheV2
      "org.mockito" % "mockito-core" % "2.12.0" % Test // MIT
    )
  )

  val Sse = Seq(
    libraryDependencies ++= Seq(
      "com.typesafe.akka" %% "akka-http" % AkkaHttpVersion,
      "com.typesafe.akka" %% "akka-http-testkit" % AkkaHttpVersion % Test
    )
  )

  val Xml = Seq(
    libraryDependencies ++= Seq(
      "com.fasterxml" % "aalto-xml" % "1.0.0", // ApacheV2,
      "org.scala-lang.modules" %% "scala-java8-compat" % "0.8.0" // BSD-style
    )
  )

}<|MERGE_RESOLUTION|>--- conflicted
+++ resolved
@@ -54,11 +54,7 @@
 
   val DynamoDB = Seq(
     libraryDependencies ++= Seq(
-<<<<<<< HEAD
-      "com.amazonaws" % "aws-java-sdk-dynamodb" % "1.11.176", // ApacheV2
-=======
       "com.amazonaws" % "aws-java-sdk-dynamodb" % AwsSdkVersion, // ApacheV2
->>>>>>> 69643348
       "com.typesafe.akka" %% "akka-http" % AkkaHttpVersion
     )
   )
